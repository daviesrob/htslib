/*  hts.c -- format-neutral I/O, indexing, and iterator API functions.

    Copyright (C) 2008, 2009, 2012-2020 Genome Research Ltd.
    Copyright (C) 2012, 2013 Broad Institute.

    Author: Heng Li <lh3@sanger.ac.uk>

Permission is hereby granted, free of charge, to any person obtaining a copy
of this software and associated documentation files (the "Software"), to deal
in the Software without restriction, including without limitation the rights
to use, copy, modify, merge, publish, distribute, sublicense, and/or sell
copies of the Software, and to permit persons to whom the Software is
furnished to do so, subject to the following conditions:

The above copyright notice and this permission notice shall be included in
all copies or substantial portions of the Software.

THE SOFTWARE IS PROVIDED "AS IS", WITHOUT WARRANTY OF ANY KIND, EXPRESS OR
IMPLIED, INCLUDING BUT NOT LIMITED TO THE WARRANTIES OF MERCHANTABILITY,
FITNESS FOR A PARTICULAR PURPOSE AND NONINFRINGEMENT. IN NO EVENT SHALL
THE AUTHORS OR COPYRIGHT HOLDERS BE LIABLE FOR ANY CLAIM, DAMAGES OR OTHER
LIABILITY, WHETHER IN AN ACTION OF CONTRACT, TORT OR OTHERWISE, ARISING
FROM, OUT OF OR IN CONNECTION WITH THE SOFTWARE OR THE USE OR OTHER
DEALINGS IN THE SOFTWARE.  */

#define HTS_BUILDING_LIBRARY // Enables HTSLIB_EXPORT, see htslib/hts_defs.h
#include <config.h>

#include <zlib.h>
#include <stdio.h>
#include <string.h>
#include <strings.h>
#include <stdlib.h>
#include <unistd.h>
#include <inttypes.h>
#include <limits.h>
#include <stdint.h>
#include <fcntl.h>
#include <errno.h>
#include <time.h>
#include <sys/stat.h>
#include <assert.h>

#include "htslib/hts.h"
#include "htslib/bgzf.h"
#include "cram/cram.h"
#include "htslib/hfile.h"
#include "htslib/hts_endian.h"
#include "version.h"
#include "hts_internal.h"
#include "hfile_internal.h"
#include "sam_internal.h"
#include "htslib/hts_expr.h"
#include "htslib/hts_os.h" // drand48

#include "htslib/khash.h"
#include "htslib/kseq.h"
#include "htslib/ksort.h"
#include "htslib/tbx.h"

#ifndef EFTYPE
#define EFTYPE ENOEXEC
#endif

KHASH_INIT2(s2i,, kh_cstr_t, int64_t, 1, kh_str_hash_func, kh_str_hash_equal)

HTSLIB_EXPORT
int hts_verbose = HTS_LOG_WARNING;

const char *hts_version()
{
    return HTS_VERSION_TEXT;
}

HTSLIB_EXPORT
const unsigned char seq_nt16_table[256] = {
    15,15,15,15, 15,15,15,15, 15,15,15,15, 15,15,15,15,
    15,15,15,15, 15,15,15,15, 15,15,15,15, 15,15,15,15,
    15,15,15,15, 15,15,15,15, 15,15,15,15, 15,15,15,15,
     1, 2, 4, 8, 15,15,15,15, 15,15,15,15, 15, 0 /*=*/,15,15,
    15, 1,14, 2, 13,15,15, 4, 11,15,15,12, 15, 3,15,15,
    15,15, 5, 6,  8,15, 7, 9, 15,10,15,15, 15,15,15,15,
    15, 1,14, 2, 13,15,15, 4, 11,15,15,12, 15, 3,15,15,
    15,15, 5, 6,  8,15, 7, 9, 15,10,15,15, 15,15,15,15,

    15,15,15,15, 15,15,15,15, 15,15,15,15, 15,15,15,15,
    15,15,15,15, 15,15,15,15, 15,15,15,15, 15,15,15,15,
    15,15,15,15, 15,15,15,15, 15,15,15,15, 15,15,15,15,
    15,15,15,15, 15,15,15,15, 15,15,15,15, 15,15,15,15,
    15,15,15,15, 15,15,15,15, 15,15,15,15, 15,15,15,15,
    15,15,15,15, 15,15,15,15, 15,15,15,15, 15,15,15,15,
    15,15,15,15, 15,15,15,15, 15,15,15,15, 15,15,15,15,
    15,15,15,15, 15,15,15,15, 15,15,15,15, 15,15,15,15
};

HTSLIB_EXPORT
const char seq_nt16_str[] = "=ACMGRSVTWYHKDBN";

HTSLIB_EXPORT
const int seq_nt16_int[] = { 4, 0, 1, 4, 2, 4, 4, 4, 3, 4, 4, 4, 4, 4, 4, 4 };

/**********************
 *** Basic file I/O ***
 **********************/

static enum htsFormatCategory format_category(enum htsExactFormat fmt)
{
    switch (fmt) {
    case bam:
    case sam:
    case cram:
    case fastq_format:
        return sequence_data;

    case vcf:
    case bcf:
        return variant_data;

    case bai:
    case crai:
    case csi:
    case fai_format:
    case fqi_format:
    case gzi:
    case tbi:
        return index_file;

    case bed:
        return region_list;

    case fasta_format:
    case htsget:
    case hts_crypt4gh_format:
        return unknown_category;

    case unknown_format:
    case binary_format:
    case text_format:
    case empty_format:
    case format_maximum:
        break;
    }

    return unknown_category;
}

// Decompress several hundred bytes by peeking at the file, which must be
// positioned at the start of a GZIP block.
static size_t decompress_peek(hFILE *fp, unsigned char *dest, size_t destsize)
{
    unsigned char buffer[2048];
    z_stream zs;
    ssize_t npeek = hpeek(fp, buffer, sizeof buffer);

    if (npeek < 0) return 0;

    zs.zalloc = NULL;
    zs.zfree = NULL;
    zs.next_in = buffer;
    zs.avail_in = npeek;
    zs.next_out = dest;
    zs.avail_out = destsize;
    if (inflateInit2(&zs, 31) != Z_OK) return 0;

    while (zs.total_out < destsize)
        if (inflate(&zs, Z_SYNC_FLUSH) != Z_OK) break;

    destsize = zs.total_out;
    inflateEnd(&zs);

    return destsize;
}

// Parse "x.y" text, taking care because the string is not NUL-terminated
// and filling in major/minor only when the digits are followed by a delimiter,
// so we don't misread "1.10" as "1.1" due to reaching the end of the buffer.
static void
parse_version(htsFormat *fmt, const unsigned char *u, const unsigned char *ulim)
{
    const char *s    = (const char *) u;
    const char *slim = (const char *) ulim;
    short v;

    fmt->version.major = fmt->version.minor = -1;

    for (v = 0; s < slim && isdigit_c(*s); s++)
        v = 10 * v + *s - '0';

    if (s < slim) {
        fmt->version.major = v;
        if (*s == '.') {
            s++;
            for (v = 0; s < slim && isdigit_c(*s); s++)
                v = 10 * v + *s - '0';
            if (s < slim)
                fmt->version.minor = v;
        }
        else
            fmt->version.minor = 0;
    }
}

static int
cmp_nonblank(const char *key, const unsigned char *u, const unsigned char *ulim)
{
    const unsigned char *ukey = (const unsigned char *) key;

    while (*ukey)
        if (u >= ulim) return +1;
        else if (isspace_c(*u)) u++;
        else if (*u != *ukey) return (*ukey < *u)? -1 : +1;
        else u++, ukey++;

    return 0;
}

static int is_text_only(const unsigned char *u, const unsigned char *ulim)
{
    for (; u < ulim; u++)
        if (! (*u >= ' ' || *u == '\t' || *u == '\r' || *u == '\n'))
            return 0;

    return 1;
}

static int
secondline_is_bases(const unsigned char *u, const unsigned char *ulim)
{
    // Skip to second line, returning false if there isn't one
    u = memchr(u, '\n', ulim - u);
    if (u == NULL || ++u == ulim) return 0;

    // Scan over all base-encoding letters (including 'N' but not SEQ's '=')
    while (u < ulim && (seq_nt16_table[*u] != 15 || toupper(*u) == 'N')) {
        if (*u == '=') return 0;
        u++;
    }

    return (u == ulim || *u == '\r' || *u == '\n')? 1 : 0;
}

// Parse tab-delimited text, filling in a string of column types and returning
// the number of columns spotted (within [u,ulim), and up to column_len) or -1
// if non-printable characters were seen.  Column types:
//     i: integer, s: strand sign, C: CIGAR, O: SAM optional field, Z: anything
static int
parse_tabbed_text(char *columns, int column_len,
                  const unsigned char *u, const unsigned char *ulim,
                  int *complete)
{
    const char *str  = (const char *) u;
    const char *slim = (const char *) ulim;
    const char *s;
    int ncolumns = 0;

    enum { digit = 1, leading_sign = 2, cigar_operator = 4, other = 8 };
    unsigned seen = 0;
    *complete = 0;

    for (s = str; s < slim; s++)
        if (*s >= ' ') {
            if (isdigit_c(*s))
                seen |= digit;
            else if ((*s == '+' || *s == '-') && s == str)
                seen |= leading_sign;
            else if (strchr(BAM_CIGAR_STR, *s) && s > str && isdigit_c(s[-1]))
                seen |= cigar_operator;
            else
                seen |= other;
        }
        else if (*s == '\t' || *s == '\r' || *s == '\n') {
            size_t len = s - str;
            char type;

            if (seen == digit || seen == (leading_sign|digit)) type = 'i';
            else if (seen == (digit|cigar_operator)) type = 'C';
            else if (len == 1)
                switch (str[0]) {
                case '*': type = 'C'; break;
                case '+': case '-': case '.': type = 's'; break;
                default: type = 'Z'; break;
                }
            else if (len >= 5 && str[2] == ':' && str[4] == ':') type = 'O';
            else type = 'Z';

            columns[ncolumns++] = type;
            if (*s != '\t' || ncolumns >= column_len - 1) {
                *complete = 1; // finished the line or more columns than needed
                break;
            }

            str = s + 1;
            seen = 0;
        }
        else return -1;

    columns[ncolumns] = '\0';
    return ncolumns;
}

// Match COLUMNS as a prefix against PATTERN (so COLUMNS may run out first).
// Returns len(COLUMNS) (modulo '+'), or 0 if there is a mismatched entry.
static int colmatch(const char *columns, const char *pattern)
{
    int i;
    for (i = 0; columns[i] != '\0'; i++) {
        if (pattern[i] == '+') return i;
        if (! (columns[i] == pattern[i] || pattern[i] == 'Z')) return 0;
    }

    return i;
}

int hts_detect_format(hFILE *hfile, htsFormat *fmt)
{
    char columns[24];
    unsigned char s[1024];
    int complete = 0;
    ssize_t len = hpeek(hfile, s, 18);
    if (len < 0) return -1;

    fmt->category = unknown_category;
    fmt->format = unknown_format;
    fmt->version.major = fmt->version.minor = -1;
    fmt->compression = no_compression;
    fmt->compression_level = -1;
    fmt->specific = NULL;

    if (len >= 2 && s[0] == 0x1f && s[1] == 0x8b) {
        // The stream is either gzip-compressed or BGZF-compressed.
        // Determine which, and decompress the first few records or lines.
        fmt->compression = (len >= 18 && (s[3] & 4) &&
                            memcmp(&s[12], "BC\2\0", 4) == 0)? bgzf : gzip;
        if (len >= 9 && s[2] == 8)
            fmt->compression_level = (s[8] == 2)? 9 : (s[8] == 4)? 1 : -1;

        len = decompress_peek(hfile, s, sizeof s);
    }
    else if (len >= 10 && memcmp(s, "BZh", 3) == 0 &&
             (memcmp(&s[4], "\x31\x41\x59\x26\x53\x59", 6) == 0 ||
              memcmp(&s[4], "\x17\x72\x45\x38\x50\x90", 6) == 0)) {
        fmt->compression = bzip2_compression;
        fmt->compression_level = s[3] - '0';
        // Decompressing via libbz2 produces no output until it has a whole
        // block (of size 100Kb x level), which is too large for peeking.
        // So unfortunately we can recognise bzip2 but not the contents,
        // except that \x1772... magic indicates the stream is empty.
        if (s[4] == '\x31') return 0;
        else len = 0;
    }
    else {
        len = hpeek(hfile, s, sizeof s);
    }
    if (len < 0) return -1;

    if (len == 0) {
        fmt->format = empty_format;
        return 0;
    }

    if (len >= 6 && memcmp(s,"CRAM",4) == 0 && s[4]>=1 && s[4]<=7 && s[5]<=7) {
        fmt->category = sequence_data;
        fmt->format = cram;
        fmt->version.major = s[4], fmt->version.minor = s[5];
        fmt->compression = custom;
        return 0;
    }
    else if (len >= 4 && s[3] <= '\4') {
        if (memcmp(s, "BAM\1", 4) == 0) {
            fmt->category = sequence_data;
            fmt->format = bam;
            // TODO Decompress enough to pick version from @HD-VN header
            fmt->version.major = 1, fmt->version.minor = -1;
            return 0;
        }
        else if (memcmp(s, "BAI\1", 4) == 0) {
            fmt->category = index_file;
            fmt->format = bai;
            fmt->version.major = -1, fmt->version.minor = -1;
            return 0;
        }
        else if (memcmp(s, "BCF\4", 4) == 0) {
            fmt->category = variant_data;
            fmt->format = bcf;
            fmt->version.major = 1, fmt->version.minor = -1;
            return 0;
        }
        else if (memcmp(s, "BCF\2", 4) == 0) {
            fmt->category = variant_data;
            fmt->format = bcf;
            fmt->version.major = s[3];
            fmt->version.minor = (len >= 5 && s[4] <= 2)? s[4] : 0;
            return 0;
        }
        else if (memcmp(s, "CSI\1", 4) == 0) {
            fmt->category = index_file;
            fmt->format = csi;
            fmt->version.major = 1, fmt->version.minor = -1;
            return 0;
        }
        else if (memcmp(s, "TBI\1", 4) == 0) {
            fmt->category = index_file;
            fmt->format = tbi;
            return 0;
        }
    }
    else if (len >= 16 && memcmp(s, "##fileformat=VCF", 16) == 0) {
        fmt->category = variant_data;
        fmt->format = vcf;
        if (len >= 21 && s[16] == 'v')
            parse_version(fmt, &s[17], &s[len]);
        return 0;
    }
    else if (len >= 4 && s[0] == '@' &&
             (memcmp(s, "@HD\t", 4) == 0 || memcmp(s, "@SQ\t", 4) == 0 ||
              memcmp(s, "@RG\t", 4) == 0 || memcmp(s, "@PG\t", 4) == 0 ||
              memcmp(s, "@CO\t", 4) == 0)) {
        fmt->category = sequence_data;
        fmt->format = sam;
        // @HD-VN is not guaranteed to be the first tag, but then @HD is
        // not guaranteed to be present at all...
        if (len >= 9 && memcmp(s, "@HD\tVN:", 7) == 0)
            parse_version(fmt, &s[7], &s[len]);
        else
            fmt->version.major = 1, fmt->version.minor = -1;
        return 0;
    }
    else if (cmp_nonblank("{\"htsget\":", s, &s[len]) == 0) {
        fmt->category = unknown_category;
        fmt->format = htsget;
        return 0;
    }
    else if (len > 8 && memcmp(s, "crypt4gh", 8) == 0) {
        fmt->category = unknown_category;
        fmt->format = hts_crypt4gh_format;
        return 0;
    }
    else if (len >= 1 && s[0] == '>' && secondline_is_bases(s, &s[len])) {
        fmt->format = fasta_format;
        return 0;
    }
    else if (len >= 1 && s[0] == '@' && secondline_is_bases(s, &s[len])) {
        fmt->category = sequence_data;
        fmt->format = fastq_format;
        return 0;
    }
    else if (parse_tabbed_text(columns, sizeof columns, s,
                               &s[len], &complete) > 0) {
        // A complete SAM line is at least 11 columns.  On unmapped long reads may
        // be missing two.  (On mapped long reads we must have an @ header so long
        // CIGAR is irrelevant.)
        if (colmatch(columns, "ZiZiiCZiiZZOOOOOOOOOOOOOOOOOOOO+")
            >= 9 + 2*complete) {
            fmt->category = sequence_data;
            fmt->format = sam;
            fmt->version.major = 1, fmt->version.minor = -1;
            return 0;
        }
        else if (fmt->compression == gzip && colmatch(columns, "iiiiii") == 6) {
            fmt->category = index_file;
            fmt->format = crai;
            return 0;
        }
        else if (colmatch(columns, "Ziiiii") == 6) {
            fmt->category = index_file;
            fmt->format = fqi_format;
            return 0;
        }
        else if (colmatch(columns, "Ziiii") == 5) {
            fmt->category = index_file;
            fmt->format = fai_format;
            return 0;
        }
        else if (colmatch(columns, "Zii+") >= 3) {
            fmt->category = region_list;
            fmt->format = bed;
            return 0;
        }
    }

    // Arbitrary text files can be read using hts_getline().
    if (is_text_only(s, &s[len])) fmt->format = text_format;

    // Nothing recognised: leave unset fmt-> fields as unknown.
    return 0;
}

char *hts_format_description(const htsFormat *format)
{
    kstring_t str = { 0, 0, NULL };

    switch (format->format) {
    case sam:   kputs("SAM", &str); break;
    case bam:   kputs("BAM", &str); break;
    case cram:  kputs("CRAM", &str); break;
    case fasta_format:  kputs("FASTA", &str); break;
    case fastq_format:  kputs("FASTQ", &str); break;
    case vcf:   kputs("VCF", &str); break;
    case bcf:
        if (format->version.major == 1) kputs("Legacy BCF", &str);
        else kputs("BCF", &str);
        break;
    case bai:   kputs("BAI", &str); break;
    case crai:  kputs("CRAI", &str); break;
    case csi:   kputs("CSI", &str); break;
    case fai_format:    kputs("FASTA-IDX", &str); break;
    case fqi_format:    kputs("FASTQ-IDX", &str); break;
    case gzi:   kputs("GZI", &str); break;
    case tbi:   kputs("Tabix", &str); break;
    case bed:   kputs("BED", &str); break;
    case htsget: kputs("htsget", &str); break;
    case hts_crypt4gh_format: kputs("crypt4gh", &str); break;
    case empty_format:  kputs("empty", &str); break;
    default:    kputs("unknown", &str); break;
    }

    if (format->version.major >= 0) {
        kputs(" version ", &str);
        kputw(format->version.major, &str);
        if (format->version.minor >= 0) {
            kputc('.', &str);
            kputw(format->version.minor, &str);
        }
    }

    switch (format->compression) {
    case bzip2_compression:  kputs(" bzip2-compressed", &str); break;
    case custom: kputs(" compressed", &str); break;
    case gzip:   kputs(" gzip-compressed", &str); break;
    case bgzf:
        switch (format->format) {
        case bam:
        case bcf:
        case csi:
        case tbi:
            // These are by definition BGZF, so just use the generic term
            kputs(" compressed", &str);
            break;
        default:
            kputs(" BGZF-compressed", &str);
            break;
        }
        break;
    default: break;
    }

    switch (format->category) {
    case sequence_data: kputs(" sequence", &str); break;
    case variant_data:  kputs(" variant calling", &str); break;
    case index_file:    kputs(" index", &str); break;
    case region_list:   kputs(" genomic region", &str); break;
    default: break;
    }

    if (format->compression == no_compression)
        switch (format->format) {
        case text_format:
        case sam:
        case crai:
        case vcf:
        case bed:
        case fai_format:
        case fqi_format:
        case fasta_format:
        case fastq_format:
        case htsget:
            kputs(" text", &str);
            break;

        case empty_format:
            break;

        default:
            kputs(" data", &str);
            break;
        }
    else
        kputs(" data", &str);

    return ks_release(&str);
}

htsFile *hts_open_format(const char *fn, const char *mode, const htsFormat *fmt)
{
    char smode[101], *cp, *cp2, *mode_c;
    htsFile *fp = NULL;
    hFILE *hfile = NULL;
    char fmt_code = '\0';
    const char format_to_mode[] = "\0g\0\0b\0c\0\0b\0g\0\0";

    strncpy(smode, mode, 99);
    smode[99]=0;
    if ((cp = strchr(smode, ',')))
        *cp = '\0';

    // Migrate format code (b or c) to the end of the smode buffer.
    for (cp2 = cp = smode; *cp; cp++) {
        if (*cp == 'b')
            fmt_code = 'b';
        else if (*cp == 'c')
            fmt_code = 'c';
        else
            *cp2++ = *cp;
    }
    mode_c = cp2;
    *cp2++ = fmt_code;
    *cp2++ = 0;

    // Set or reset the format code if opts->format is used
    if (fmt && fmt->format > unknown_format
        && fmt->format < sizeof(format_to_mode)) {
        *mode_c = format_to_mode[fmt->format];
    }

    // If we really asked for a compressed text format then mode_c above will
    // point to nul.  We set to 'z' to enable bgzf.
    if (strchr(mode, 'w') && fmt && fmt->compression == bgzf) {
        if (fmt->format == sam || fmt->format == vcf || fmt->format == text_format)
            *mode_c = 'z';
    }

    char *rmme = NULL, *fnidx = strstr(fn, HTS_IDX_DELIM);
    if ( fnidx ) {
        rmme = strdup(fn);
        if ( !rmme ) goto error;
        rmme[fnidx-fn] = 0;
        fn = rmme;
    }

    hfile = hopen(fn, smode);
    if (hfile == NULL) goto error;

    fp = hts_hopen(hfile, fn, smode);
    if (fp == NULL) goto error;

    // Compensate for the loss of exactness in htsExactFormat.
    // hts_hopen returns generics such as binary or text, but we
    // have been given something explicit here so use that instead.
    if (fp->is_write && fmt &&
        (fmt->format == bam || fmt->format == sam ||
         fmt->format == vcf || fmt->format == bcf ||
         fmt->format == bed || fmt->format == fasta_format ||
         fmt->format == fastq_format))
        fp->format.format = fmt->format;

    if (fmt && fmt->specific)
        if (hts_opt_apply(fp, fmt->specific) != 0)
            goto error;

    if ( rmme ) free(rmme);
    return fp;

error:
    hts_log_error("Failed to open file \"%s\"%s%s", fn,
                  errno ? " : " : "", errno ? strerror(errno) : "");
    if ( rmme ) free(rmme);

    if (hfile)
        hclose_abruptly(hfile);

    return NULL;
}

htsFile *hts_open(const char *fn, const char *mode) {
    return hts_open_format(fn, mode, NULL);
}

/*
 * Splits str into a prefix, delimiter ('\0' or delim), and suffix, writing
 * the prefix in lowercase into buf and returning a pointer to the suffix.
 * On return, buf is always NUL-terminated; thus assumes that the "keyword"
 * prefix should be one of several known values of maximum length buflen-2.
 * (If delim is not found, returns a pointer to the '\0'.)
 */
static const char *
scan_keyword(const char *str, char delim, char *buf, size_t buflen)
{
    size_t i = 0;
    while (*str && *str != delim) {
        if (i < buflen-1) buf[i++] = tolower_c(*str);
        str++;
    }

    buf[i] = '\0';
    return *str? str+1 : str;
}

/*
 * Parses arg and appends it to the option list.
 *
 * Returns 0 on success;
 *        -1 on failure.
 */
int hts_opt_add(hts_opt **opts, const char *c_arg) {
    hts_opt *o, *t;
    char *val;

    /*
     * IMPORTANT!!!
     * If you add another string option here, don't forget to also add
     * it to the case statement in hts_opt_apply.
     */

    if (!c_arg)
        return -1;

    if (!(o =  malloc(sizeof(*o))))
        return -1;

    if (!(o->arg = strdup(c_arg))) {
        free(o);
        return -1;
    }

    if (!(val = strchr(o->arg, '=')))
        val = "1"; // assume boolean
    else
        *val++ = '\0';

    if (strcmp(o->arg, "decode_md") == 0 ||
        strcmp(o->arg, "DECODE_MD") == 0)
        o->opt = CRAM_OPT_DECODE_MD, o->val.i = atoi(val);

    else if (strcmp(o->arg, "verbosity") == 0 ||
             strcmp(o->arg, "VERBOSITY") == 0)
        o->opt = CRAM_OPT_VERBOSITY, o->val.i = atoi(val);

    else if (strcmp(o->arg, "seqs_per_slice") == 0 ||
             strcmp(o->arg, "SEQS_PER_SLICE") == 0)
        o->opt = CRAM_OPT_SEQS_PER_SLICE, o->val.i = atoi(val);

    else if (strcmp(o->arg, "bases_per_slice") == 0 ||
             strcmp(o->arg, "BASES_PER_SLICE") == 0)
        o->opt = CRAM_OPT_BASES_PER_SLICE, o->val.i = atoi(val);

    else if (strcmp(o->arg, "slices_per_container") == 0 ||
             strcmp(o->arg, "SLICES_PER_CONTAINER") == 0)
        o->opt = CRAM_OPT_SLICES_PER_CONTAINER, o->val.i = atoi(val);

    else if (strcmp(o->arg, "embed_ref") == 0 ||
             strcmp(o->arg, "EMBED_REF") == 0)
        o->opt = CRAM_OPT_EMBED_REF, o->val.i = atoi(val);

    else if (strcmp(o->arg, "no_ref") == 0 ||
             strcmp(o->arg, "NO_REF") == 0)
        o->opt = CRAM_OPT_NO_REF, o->val.i = atoi(val);

    else if (strcmp(o->arg, "pos_delta") == 0 ||
             strcmp(o->arg, "POS_DELTA") == 0)
        o->opt = CRAM_OPT_POS_DELTA, o->val.i = atoi(val);

    else if (strcmp(o->arg, "ignore_md5") == 0 ||
             strcmp(o->arg, "IGNORE_MD5") == 0)
        o->opt = CRAM_OPT_IGNORE_MD5, o->val.i = atoi(val);

    else if (strcmp(o->arg, "use_bzip2") == 0 ||
             strcmp(o->arg, "USE_BZIP2") == 0)
        o->opt = CRAM_OPT_USE_BZIP2, o->val.i = atoi(val);

    else if (strcmp(o->arg, "use_rans") == 0 ||
             strcmp(o->arg, "USE_RANS") == 0)
        o->opt = CRAM_OPT_USE_RANS, o->val.i = atoi(val);

    else if (strcmp(o->arg, "use_lzma") == 0 ||
             strcmp(o->arg, "USE_LZMA") == 0)
        o->opt = CRAM_OPT_USE_LZMA, o->val.i = atoi(val);

    else if (strcmp(o->arg, "use_tok") == 0 ||
             strcmp(o->arg, "USE_TOK") == 0)
        o->opt = CRAM_OPT_USE_TOK, o->val.i = atoi(val);

    else if (strcmp(o->arg, "use_fqz") == 0 ||
             strcmp(o->arg, "USE_FQZ") == 0)
        o->opt = CRAM_OPT_USE_FQZ, o->val.i = atoi(val);

    else if (strcmp(o->arg, "use_arith") == 0 ||
             strcmp(o->arg, "USE_ARITH") == 0)
        o->opt = CRAM_OPT_USE_ARITH, o->val.i = atoi(val);

    else if (strcmp(o->arg, "fast") == 0 ||
             strcmp(o->arg, "FAST") == 0)
        o->opt = HTS_OPT_PROFILE, o->val.i = HTS_PROFILE_FAST;

    else if (strcmp(o->arg, "normal") == 0 ||
             strcmp(o->arg, "NORMAL") == 0)
        o->opt = HTS_OPT_PROFILE, o->val.i = HTS_PROFILE_NORMAL;

    else if (strcmp(o->arg, "small") == 0 ||
             strcmp(o->arg, "SMALL") == 0)
        o->opt = HTS_OPT_PROFILE, o->val.i = HTS_PROFILE_SMALL;

    else if (strcmp(o->arg, "archive") == 0 ||
             strcmp(o->arg, "ARCHIVE") == 0)
        o->opt = HTS_OPT_PROFILE, o->val.i = HTS_PROFILE_ARCHIVE;

    else if (strcmp(o->arg, "reference") == 0 ||
             strcmp(o->arg, "REFERENCE") == 0)
        o->opt = CRAM_OPT_REFERENCE, o->val.s = val;

    else if (strcmp(o->arg, "version") == 0 ||
             strcmp(o->arg, "VERSION") == 0)
        o->opt = CRAM_OPT_VERSION, o->val.s =val;

    else if (strcmp(o->arg, "multi_seq_per_slice") == 0 ||
             strcmp(o->arg, "MULTI_SEQ_PER_SLICE") == 0)
        o->opt = CRAM_OPT_MULTI_SEQ_PER_SLICE, o->val.i = atoi(val);

    else if (strcmp(o->arg, "nthreads") == 0 ||
             strcmp(o->arg, "NTHREADS") == 0)
        o->opt = HTS_OPT_NTHREADS, o->val.i = atoi(val);

    else if (strcmp(o->arg, "cache_size") == 0 ||
             strcmp(o->arg, "CACHE_SIZE") == 0) {
        char *endp;
        o->opt = HTS_OPT_CACHE_SIZE;
        o->val.i = strtol(val, &endp, 0);
        // NB: Doesn't support floats, eg 1.5g
        // TODO: extend hts_parse_decimal? See also samtools sort.
        switch (*endp) {
        case 'g': case 'G': o->val.i *= 1024; // fall through
        case 'm': case 'M': o->val.i *= 1024; // fall through
        case 'k': case 'K': o->val.i *= 1024; break;
        case '\0': break;
        default:
            hts_log_error("Unrecognised cache size suffix '%c'", *endp);
            free(o->arg);
            free(o);
            return -1;
        }
    }

    else if (strcmp(o->arg, "required_fields") == 0 ||
             strcmp(o->arg, "REQUIRED_FIELDS") == 0)
        o->opt = CRAM_OPT_REQUIRED_FIELDS, o->val.i = strtol(val, NULL, 0);

    else if (strcmp(o->arg, "lossy_names") == 0 ||
             strcmp(o->arg, "LOSSY_NAMES") == 0)
        o->opt = CRAM_OPT_LOSSY_NAMES, o->val.i = strtol(val, NULL, 0);

    else if (strcmp(o->arg, "name_prefix") == 0 ||
             strcmp(o->arg, "NAME_PREFIX") == 0)
        o->opt = CRAM_OPT_PREFIX, o->val.s = val;

    else if (strcmp(o->arg, "store_md") == 0 ||
             strcmp(o->arg, "store_md") == 0)
        o->opt = CRAM_OPT_STORE_MD, o->val.i = atoi(val);

    else if (strcmp(o->arg, "store_nm") == 0 ||
             strcmp(o->arg, "store_nm") == 0)
        o->opt = CRAM_OPT_STORE_NM, o->val.i = atoi(val);

    else if (strcmp(o->arg, "block_size") == 0 ||
             strcmp(o->arg, "BLOCK_SIZE") == 0)
        o->opt = HTS_OPT_BLOCK_SIZE, o->val.i = strtol(val, NULL, 0);

    else if (strcmp(o->arg, "level") == 0 ||
             strcmp(o->arg, "LEVEL") == 0)
        o->opt = HTS_OPT_COMPRESSION_LEVEL, o->val.i = strtol(val, NULL, 0);

    else if (strcmp(o->arg, "filter") == 0 ||
             strcmp(o->arg, "FILTER") == 0)
        o->opt = HTS_OPT_FILTER, o->val.s = val;

    else {
        hts_log_error("Unknown option '%s'", o->arg);
        free(o->arg);
        free(o);
        return -1;
    }

    o->next = NULL;

    // Append; assumes small list.
    if (*opts) {
        t = *opts;
        while (t->next)
            t = t->next;
        t->next = o;
    } else {
        *opts = o;
    }

    return 0;
}

/*
 * Applies an hts_opt option list to a given htsFile.
 *
 * Returns 0 on success
 *        -1 on failure
 */
int hts_opt_apply(htsFile *fp, hts_opt *opts) {
    hts_opt *last = NULL;

    for (; opts;  opts = (last=opts)->next) {
        switch (opts->opt) {
            case CRAM_OPT_REFERENCE:
                if (!(fp->fn_aux = strdup(opts->val.s)))
                    return -1;
                // fall through
            case CRAM_OPT_VERSION:
            case CRAM_OPT_PREFIX:
            case HTS_OPT_FILTER:
                if (hts_set_opt(fp,  opts->opt,  opts->val.s) != 0)
                    return -1;
                break;
            default:
                if (hts_set_opt(fp,  opts->opt,  opts->val.i) != 0)
                    return -1;
                break;
        }
    }

    return 0;
}

/*
 * Frees an hts_opt list.
 */
void hts_opt_free(hts_opt *opts) {
    hts_opt *last = NULL;
    while (opts) {
        opts = (last=opts)->next;
        free(last->arg);
        free(last);
    }
}


/*
 * Tokenise options as (key(=value)?,)*(key(=value)?)?
 * NB: No provision for ',' appearing in the value!
 * Add backslashing rules?
 *
 * This could be used as part of a general command line option parser or
 * as a string concatenated onto the file open mode.
 *
 * Returns 0 on success
 *        -1 on failure.
 */
int hts_parse_opt_list(htsFormat *fmt, const char *str) {
    while (str && *str) {
        const char *str_start;
        int len;
        char arg[8001];

        while (*str && *str == ',')
            str++;

        for (str_start = str; *str && *str != ','; str++);
        len = str - str_start;

        // Produce a nul terminated copy of the option
        strncpy(arg, str_start, len < 8000 ? len : 8000);
        arg[len < 8000 ? len : 8000] = '\0';

        if (hts_opt_add((hts_opt **)&fmt->specific, arg) != 0)
            return -1;

        if (*str)
            str++;
    }

    return 0;
}

/*
 * Accepts a string file format (sam, bam, cram, vcf, bam) optionally
 * followed by a comma separated list of key=value options and splits
 * these up into the fields of htsFormat struct.
 *
 * format is assumed to be already initialised, either to blank
 * "unknown" values or via previous hts_opt_add calls.
 *
 * Returns 0 on success
 *        -1 on failure.
 */
int hts_parse_format(htsFormat *format, const char *str) {
    char fmt[8];
    const char *cp = scan_keyword(str, ',', fmt, sizeof fmt);

    format->version.minor = 0; // unknown
    format->version.major = 0; // unknown

    if (strcmp(fmt, "sam") == 0) {
        format->category          = sequence_data;
        format->format            = sam;
        format->compression       = no_compression;;
        format->compression_level = 0;
    } else if (strcmp(fmt, "sam.gz") == 0) {
        format->category          = sequence_data;
        format->format            = sam;
        format->compression       = bgzf;
        format->compression_level = -1;
    } else if (strcmp(fmt, "bam") == 0) {
        format->category          = sequence_data;
        format->format            = bam;
        format->compression       = bgzf;
        format->compression_level = -1;
    } else if (strcmp(fmt, "cram") == 0) {
        format->category          = sequence_data;
        format->format            = cram;
        format->compression       = custom;
        format->compression_level = -1;
    } else if (strcmp(fmt, "vcf") == 0) {
        format->category          = variant_data;
        format->format            = vcf;
        format->compression       = no_compression;;
        format->compression_level = 0;
    } else if (strcmp(fmt, "bcf") == 0) {
        format->category          = variant_data;
        format->format            = bcf;
        format->compression       = bgzf;
        format->compression_level = -1;
    } else {
        return -1;
    }

    return hts_parse_opt_list(format, cp);
}


/*
 * Tokenise options as (key(=value)?,)*(key(=value)?)?
 * NB: No provision for ',' appearing in the value!
 * Add backslashing rules?
 *
 * This could be used as part of a general command line option parser or
 * as a string concatenated onto the file open mode.
 *
 * Returns 0 on success
 *        -1 on failure.
 */
static int hts_process_opts(htsFile *fp, const char *opts) {
    htsFormat fmt;

    fmt.specific = NULL;
    if (hts_parse_opt_list(&fmt, opts) != 0)
        return -1;

    if (hts_opt_apply(fp, fmt.specific) != 0) {
        hts_opt_free(fmt.specific);
        return -1;
    }

    hts_opt_free(fmt.specific);

    return 0;
}

static int hts_crypt4gh_redirect(const char *fn, const char *mode,
                                 hFILE **hfile_ptr, htsFile *fp) {
    hFILE *hfile1 = *hfile_ptr;
    hFILE *hfile2 = NULL;
    char fn_buf[512], *fn2 = fn_buf;
    const char *prefix = "crypt4gh:";
    size_t fn2_len = strlen(prefix) + strlen(fn) + 1;
    int ret = -1;

    if (fn2_len > sizeof(fn_buf)) {
        fn2 = malloc(fn2_len);
        if (!fn2) return -1;
    }

    // Reopen fn using the crypt4gh plug-in (if available)
    snprintf(fn2, fn2_len, "%s%s", prefix, fn);
    hfile2 = hopen(fn2, mode, "parent", hfile1, NULL);
    if (hfile2) {
        // Replace original hfile with the new one.  The original is now
        // enclosed within hfile2
        *hfile_ptr = hfile2;
        ret = 0;
    }

    if (fn2 != fn_buf)
        free(fn2);
    return ret;
}

htsFile *hts_hopen(hFILE *hfile, const char *fn, const char *mode)
{
    hFILE *hfile_orig = hfile;
    htsFile *fp = (htsFile*)calloc(1, sizeof(htsFile));
    char simple_mode[101], *cp, *opts;
    simple_mode[100] = '\0';

    if (fp == NULL) goto error;

    fp->fn = strdup(fn);
    fp->is_be = ed_is_big();

    // Split mode into simple_mode,opts strings
    if ((cp = strchr(mode, ','))) {
        strncpy(simple_mode, mode, cp-mode <= 100 ? cp-mode : 100);
        simple_mode[cp-mode] = '\0';
        opts = cp+1;
    } else {
        strncpy(simple_mode, mode, 100);
        opts = NULL;
    }

    if (strchr(simple_mode, 'r')) {
        const int max_loops = 5; // Should be plenty
        int loops = 0;
        if (hts_detect_format(hfile, &fp->format) < 0) goto error;

        // Deal with formats that re-direct an underlying file via a plug-in.
        // Loops as we may have crypt4gh served via htsget, or
        // crypt4gh-in-crypt4gh.
        while (fp->format.format == htsget ||
               fp->format.format == hts_crypt4gh_format) {
            // Ensure we don't get stuck in an endless redirect loop
            if (++loops > max_loops) {
                errno = ELOOP;
                goto error;
            }

            if (fp->format.format == htsget) {
                hFILE *hfile2 = hopen_htsget_redirect(hfile, simple_mode);
                if (hfile2 == NULL) goto error;

                hfile = hfile2;
            }
            else if (fp->format.format == hts_crypt4gh_format) {
                if (hts_crypt4gh_redirect(fn, simple_mode, &hfile, fp) < 0)
                    goto error;
            }

            // Re-detect format against the result of the redirection
            if (hts_detect_format(hfile, &fp->format) < 0) goto error;
        }
    }
    else if (strchr(simple_mode, 'w') || strchr(simple_mode, 'a')) {
        htsFormat *fmt = &fp->format;
        fp->is_write = 1;

        if (strchr(simple_mode, 'b')) fmt->format = binary_format;
        else if (strchr(simple_mode, 'c')) fmt->format = cram;
        else fmt->format = text_format;

        if (strchr(simple_mode, 'z')) fmt->compression = bgzf;
        else if (strchr(simple_mode, 'g')) fmt->compression = gzip;
        else if (strchr(simple_mode, 'u')) fmt->compression = no_compression;
        else {
            // No compression mode specified, set to the default for the format
            switch (fmt->format) {
            case binary_format: fmt->compression = bgzf; break;
            case cram: fmt->compression = custom; break;
            case text_format: fmt->compression = no_compression; break;
            default: abort();
            }
        }

        // Fill in category (if determinable; e.g. 'b' could be BAM or BCF)
        fmt->category = format_category(fmt->format);

        fmt->version.major = fmt->version.minor = -1;
        fmt->compression_level = -1;
        fmt->specific = NULL;
    }
    else { errno = EINVAL; goto error; }

    switch (fp->format.format) {
    case binary_format:
    case bam:
    case bcf:
        fp->fp.bgzf = bgzf_hopen(hfile, simple_mode);
        if (fp->fp.bgzf == NULL) goto error;
        fp->is_bin = fp->is_bgzf = 1;
        break;

    case cram:
        fp->fp.cram = cram_dopen(hfile, fn, simple_mode);
        if (fp->fp.cram == NULL) goto error;
        if (!fp->is_write)
            cram_set_option(fp->fp.cram, CRAM_OPT_DECODE_MD, -1); // auto
        fp->is_cram = 1;
        break;

    case empty_format:
    case text_format:
    case bed:
    case fasta_format:
    case fastq_format:
    case sam:
    case vcf:
        if (fp->format.compression != no_compression) {
            fp->fp.bgzf = bgzf_hopen(hfile, simple_mode);
            if (fp->fp.bgzf == NULL) goto error;
            fp->is_bgzf = 1;
        }
        else
            fp->fp.hfile = hfile;
        break;

    default:
        errno = EFTYPE;
        goto error;
    }

    if (opts)
        hts_process_opts(fp, opts);

    // If redirecting, close the original hFILE now (pedantically we would
    // instead close it in hts_close(), but this a simplifying optimisation)
    if (hfile != hfile_orig) hclose_abruptly(hfile_orig);

    return fp;

error:
    hts_log_error("Failed to open file %s", fn);

    // If redirecting, close the failed redirection hFILE that we have opened
    if (hfile != hfile_orig) hclose_abruptly(hfile);

    if (fp) {
        free(fp->fn);
        free(fp->fn_aux);
        free(fp);
    }
    return NULL;
}

int hts_close(htsFile *fp)
{
    int ret, save;

    switch (fp->format.format) {
    case binary_format:
    case bam:
    case bcf:
        ret = bgzf_close(fp->fp.bgzf);
        break;

    case cram:
        if (!fp->is_write) {
            switch (cram_eof(fp->fp.cram)) {
            case 2:
                hts_log_warning("EOF marker is absent. The input is probably truncated");
                break;
            case 0:  /* not at EOF, but may not have wanted all seqs */
            default: /* case 1, expected EOF */
                break;
            }
        }
        ret = cram_close(fp->fp.cram);
        break;

    case empty_format:
    case text_format:
    case bed:
    case fasta_format:
    case fastq_format:
    case sam:
    case vcf:
        ret = sam_state_destroy(fp);

        if (fp->format.compression != no_compression)
            ret |= bgzf_close(fp->fp.bgzf);
        else
            ret |= hclose(fp->fp.hfile);
        break;

    default:
        ret = -1;
        break;
    }

    save = errno;
    sam_hdr_destroy(fp->bam_header);
    hts_idx_destroy(fp->idx);
    hts_filter_free(fp->filter);
    free(fp->fn);
    free(fp->fn_aux);
    free(fp->line.s);
    free(fp);
    errno = save;
    return ret;
}

const htsFormat *hts_get_format(htsFile *fp)
{
    return fp? &fp->format : NULL;
}

const char *hts_format_file_extension(const htsFormat *format) {
    if (!format)
        return "?";

    switch (format->format) {
    case sam:  return "sam";
    case bam:  return "bam";
    case bai:  return "bai";
    case cram: return "cram";
    case crai: return "crai";
    case vcf:  return "vcf";
    case bcf:  return "bcf";
    case csi:  return "csi";
    case fai_format:   return "fai";
    case fqi_format:   return "fqi";
    case gzi:  return "gzi";
    case tbi:  return "tbi";
    case bed:  return "bed";
    case fasta_format: return "fa";
    case fastq_format: return "fq";
    default:   return "?";
    }
}

static hFILE *hts_hfile(htsFile *fp) {
    switch (fp->format.format) {
    case binary_format:// fall through
    case bcf:          // fall through
    case bam:          return bgzf_hfile(fp->fp.bgzf);
    case cram:         return cram_hfile(fp->fp.cram);
    case text_format:  return fp->fp.hfile;
    case vcf:          // fall through
    case sam:          return fp->format.compression != no_compression
                              ? bgzf_hfile(fp->fp.bgzf)
                              : fp->fp.hfile;
    default:           return NULL;
    }
}

int hts_set_opt(htsFile *fp, enum hts_fmt_option opt, ...) {
    int r;
    va_list args;

    switch (opt) {
    case HTS_OPT_NTHREADS: {
        va_start(args, opt);
        int nthreads = va_arg(args, int);
        va_end(args);
        return hts_set_threads(fp, nthreads);
    }

    case HTS_OPT_BLOCK_SIZE: {
        hFILE *hf = hts_hfile(fp);

        if (hf) {
            va_start(args, opt);
            if (hfile_set_blksize(hf, va_arg(args, int)) != 0)
                hts_log_warning("Failed to change block size");
            va_end(args);
        }
        else {
            // To do - implement for vcf/bcf.
            hts_log_warning("Cannot change block size for this format");
        }

        return 0;
    }

    case HTS_OPT_THREAD_POOL: {
        va_start(args, opt);
        htsThreadPool *p = va_arg(args, htsThreadPool *);
        va_end(args);
        return hts_set_thread_pool(fp, p);
    }

    case HTS_OPT_CACHE_SIZE: {
        va_start(args, opt);
        int cache_size = va_arg(args, int);
        va_end(args);
        hts_set_cache_size(fp, cache_size);
        return 0;
    }

    case HTS_OPT_COMPRESSION_LEVEL: {
        va_start(args, opt);
        int level = va_arg(args, int);
        va_end(args);
        if (fp->is_bgzf)
            fp->fp.bgzf->compress_level = level;
<<<<<<< HEAD
        else if (fp->format.format == cram)
            return cram_set_option(fp->fp.cram, opt, level);
        return 0;
=======
        break;
>>>>>>> f895c674
    }

    case HTS_OPT_FILTER: {
        va_start(args, opt);
        char *expr = va_arg(args, char *);
        va_end(args);
        return hts_set_filter_expression(fp, expr);
    }

    case HTS_OPT_PROFILE: {
        va_start(args, opt);
        enum hts_profile_option prof = va_arg(args, int);
        va_end(args);
        if (fp->is_bgzf) {
            switch (prof) {
#ifdef HAVE_LIBDEFLATE
            case HTS_PROFILE_FAST:    fp->fp.bgzf->compress_level =  2; break;
            case HTS_PROFILE_NORMAL:  fp->fp.bgzf->compress_level = -1; break;
            case HTS_PROFILE_SMALL:   fp->fp.bgzf->compress_level = 10; break;
            case HTS_PROFILE_ARCHIVE: fp->fp.bgzf->compress_level = 12; break;
#else
            case HTS_PROFILE_FAST:    fp->fp.bgzf->compress_level =  1; break;
            case HTS_PROFILE_NORMAL:  fp->fp.bgzf->compress_level = -1; break;
            case HTS_PROFILE_SMALL:   fp->fp.bgzf->compress_level =  8; break;
            case HTS_PROFILE_ARCHIVE: fp->fp.bgzf->compress_level =  9; break;
#endif
            }
        } // else CRAM manages this in its own way
        break;
    }

    default:
        break;
    }

    if (fp->format.format != cram)
        return 0;

    va_start(args, opt);
    r = cram_set_voption(fp->fp.cram, opt, args);
    va_end(args);

    return r;
}

BGZF *hts_get_bgzfp(htsFile *fp);

int hts_set_threads(htsFile *fp, int n)
{
    if (fp->format.format == sam) {
        return sam_set_threads(fp, n);
    } else if (fp->format.compression == bgzf) {
        return bgzf_mt(hts_get_bgzfp(fp), n, 256/*unused*/);
    } else if (fp->format.format == cram) {
        return hts_set_opt(fp, CRAM_OPT_NTHREADS, n);
    }
    else return 0;
}

int hts_set_thread_pool(htsFile *fp, htsThreadPool *p) {
    if (fp->format.format == sam || fp->format.format == text_format) {
        return sam_set_thread_pool(fp, p);
    } else if (fp->format.compression == bgzf) {
        return bgzf_thread_pool(hts_get_bgzfp(fp), p->pool, p->qsize);
    } else if (fp->format.format == cram) {
        return hts_set_opt(fp, CRAM_OPT_THREAD_POOL, p);
    }
    else return 0;
}

void hts_set_cache_size(htsFile *fp, int n)
{
    if (fp->format.compression == bgzf)
        bgzf_set_cache_size(hts_get_bgzfp(fp), n);
}

int hts_set_fai_filename(htsFile *fp, const char *fn_aux)
{
    free(fp->fn_aux);
    if (fn_aux) {
        fp->fn_aux = strdup(fn_aux);
        if (fp->fn_aux == NULL) return -1;
    }
    else fp->fn_aux = NULL;

    if (fp->format.format == cram)
        if (cram_set_option(fp->fp.cram, CRAM_OPT_REFERENCE, fp->fn_aux))
            return -1;

    return 0;
}

int hts_set_filter_expression(htsFile *fp, const char *expr)
{
    if (fp->filter)
        hts_filter_free(fp->filter);

    if (!expr)
        return 0;

    return (fp->filter = hts_filter_init(expr))
        ? 0 : -1;
}

hFILE *hts_open_tmpfile(const char *fname, const char *mode, kstring_t *tmpname)
{
    int pid = (int) getpid();
    unsigned ptr = (uintptr_t) tmpname;
    int n = 0;
    hFILE *fp = NULL;

    do {
        // Attempt to further uniquify the temporary filename
        unsigned t = ((unsigned) time(NULL)) ^ ((unsigned) clock()) ^ ptr;
        n++;

        ks_clear(tmpname);
        if (ksprintf(tmpname, "%s.tmp_%d_%d_%u", fname, pid, n, t) < 0) break;

        fp = hopen(tmpname->s, mode);
    } while (fp == NULL && errno == EEXIST && n < 100);

    return fp;
}

// For VCF/BCF backward sweeper. Not exposing these functions because their
// future is uncertain. Things will probably have to change with hFILE...
BGZF *hts_get_bgzfp(htsFile *fp)
{
    if (fp->is_bgzf)
        return fp->fp.bgzf;
    else
        return NULL;
}
int hts_useek(htsFile *fp, off_t uoffset, int where)
{
    if (fp->is_bgzf)
        return bgzf_useek(fp->fp.bgzf, uoffset, where);
    else
        return (hseek(fp->fp.hfile, uoffset, SEEK_SET) >= 0)? 0 : -1;
}
off_t hts_utell(htsFile *fp)
{
    if (fp->is_bgzf)
        return bgzf_utell(fp->fp.bgzf);
    else
        return htell(fp->fp.hfile);
}

int hts_getline(htsFile *fp, int delimiter, kstring_t *str)
{
    int ret;
    if (! (delimiter == KS_SEP_LINE || delimiter == '\n')) {
        hts_log_error("Unexpected delimiter %d", delimiter);
        abort();
    }

    switch (fp->format.compression) {
    case no_compression:
        str->l = 0;
        ret = kgetline2(str, (kgets_func2 *) hgetln, fp->fp.hfile);
        if (ret >= 0) ret = str->l;
        else if (herrno(fp->fp.hfile)) ret = -2, errno = herrno(fp->fp.hfile);
        else ret = -1;
        break;

    case gzip:
    case bgzf:
        ret = bgzf_getline(fp->fp.bgzf, '\n', str);
        break;

    default:
        abort();
    }

    ++fp->lineno;
    return ret;
}

char **hts_readlist(const char *string, int is_file, int *_n)
{
    unsigned int m = 0, n = 0;
    char **s = 0, **s_new;
    if ( is_file )
    {
        BGZF *fp = bgzf_open(string, "r");
        if ( !fp ) return NULL;

        kstring_t str;
        str.s = 0; str.l = str.m = 0;
        while (bgzf_getline(fp, '\n', &str) >= 0)
        {
            if (str.l == 0) continue;
            if (hts_resize(char*, n + 1, &m, &s, 0) < 0)
                goto err;
            s[n] = strdup(str.s);
            if (!s[n])
                goto err;
            n++;
        }
        bgzf_close(fp);
        free(str.s);
    }
    else
    {
        const char *q = string, *p = string;
        while ( 1 )
        {
            if (*p == ',' || *p == 0)
            {
                if (hts_resize(char*, n + 1, &m, &s, 0) < 0)
                    goto err;
                s[n] = (char*)calloc(p - q + 1, 1);
                if (!s[n])
                    goto err;
                strncpy(s[n++], q, p - q);
                q = p + 1;
            }
            if ( !*p ) break;
            p++;
        }
    }
    // Try to shrink s to the minimum size needed
    s_new = (char**)realloc(s, n * sizeof(char*));
    if (!s_new)
        goto err;

    s = s_new;
    assert(n < INT_MAX); // hts_resize() should ensure this
    *_n = n;
    return s;

 err:
    for (m = 0; m < n; m++)
        free(s[m]);
    free(s);
    return NULL;
}

char **hts_readlines(const char *fn, int *_n)
{
    unsigned int m = 0, n = 0;
    char **s = 0, **s_new;
    BGZF *fp = bgzf_open(fn, "r");
    if ( fp ) { // read from file
        kstring_t str;
        str.s = 0; str.l = str.m = 0;
        while (bgzf_getline(fp, '\n', &str) >= 0) {
            if (str.l == 0) continue;
            if (hts_resize(char *, n + 1, &m, &s, 0) < 0)
                goto err;
            s[n] = strdup(str.s);
            if (!s[n])
                goto err;
            n++;
        }
        bgzf_close(fp);
        free(str.s);
    } else if (*fn == ':') { // read from string
        const char *q, *p;
        for (q = p = fn + 1;; ++p)
            if (*p == ',' || *p == 0) {
                if (hts_resize(char *, n + 1, &m, &s, 0) < 0)
                    goto err;
                s[n] = (char*)calloc(p - q + 1, 1);
                if (!s[n])
                    goto err;
                strncpy(s[n++], q, p - q);
                q = p + 1;
                if (*p == 0) break;
            }
    } else return 0;
    // Try to shrink s to the minimum size needed
    s_new = (char**)realloc(s, n * sizeof(char*));
    if (!s_new)
        goto err;

    s = s_new;
    assert(n < INT_MAX); // hts_resize() should ensure this
    *_n = n;
    return s;

 err:
    for (m = 0; m < n; m++)
        free(s[m]);
    free(s);
    return NULL;
}

// DEPRECATED: To be removed in a future HTSlib release
int hts_file_type(const char *fname)
{
    int len = strlen(fname);
    if ( !strcasecmp(".vcf.gz",fname+len-7) ) return FT_VCF_GZ;
    if ( !strcasecmp(".vcf",fname+len-4) ) return FT_VCF;
    if ( !strcasecmp(".bcf",fname+len-4) ) return FT_BCF_GZ;
    if ( !strcmp("-",fname) ) return FT_STDIN;

    hFILE *f = hopen(fname, "r");
    if (f == NULL) return 0;

    htsFormat fmt;
    if (hts_detect_format(f, &fmt) < 0) { hclose_abruptly(f); return 0; }
    if (hclose(f) < 0) return 0;

    switch (fmt.format) {
    case vcf: return (fmt.compression == no_compression)? FT_VCF : FT_VCF_GZ;
    case bcf: return (fmt.compression == no_compression)? FT_BCF : FT_BCF_GZ;
    default:  return 0;
    }
}

int hts_check_EOF(htsFile *fp)
{
    if (fp->format.compression == bgzf)
        return bgzf_check_EOF(hts_get_bgzfp(fp));
    else if (fp->format.format == cram)
        return cram_check_EOF(fp->fp.cram);
    else
        return 3;
}


/****************
 *** Indexing ***
 ****************/

#define HTS_MIN_MARKER_DIST 0x10000

// Finds the special meta bin
//  ((1<<(3 * n_lvls + 3)) - 1) / 7 + 1
#define META_BIN(idx) ((idx)->n_bins + 1)

#define pair64_lt(a,b) ((a).u < (b).u)
#define pair64max_lt(a,b) ((a).u < (b).u || \
                           ((a).u == (b).u && (a).max < (b).max))

KSORT_INIT_STATIC(_off, hts_pair64_t, pair64_lt)
KSORT_INIT_STATIC(_off_max, hts_pair64_max_t, pair64max_lt)

typedef struct {
    int32_t m, n;
    uint64_t loff;
    hts_pair64_t *list;
} bins_t;

KHASH_MAP_INIT_INT(bin, bins_t)
typedef khash_t(bin) bidx_t;

typedef struct {
    hts_pos_t n, m;
    uint64_t *offset;
} lidx_t;

struct hts_idx_t {
    int fmt, min_shift, n_lvls, n_bins;
    uint32_t l_meta;
    int32_t n, m;
    uint64_t n_no_coor;
    bidx_t **bidx;
    lidx_t *lidx;
    uint8_t *meta; // MUST have a terminating NUL on the end
    int tbi_n, last_tbi_tid;
    struct {
        uint32_t last_bin, save_bin;
        hts_pos_t last_coor;
        int last_tid, save_tid, finished;
        uint64_t last_off, save_off;
        uint64_t off_beg, off_end;
        uint64_t n_mapped, n_unmapped;
    } z; // keep internal states
};

static char * idx_format_name(int fmt) {
    switch (fmt) {
        case HTS_FMT_CSI: return "csi";
        case HTS_FMT_BAI: return "bai";
        case HTS_FMT_TBI: return "tbi";
        case HTS_FMT_CRAI: return "crai";
        default: return "unknown";
    }
}

static inline int insert_to_b(bidx_t *b, int bin, uint64_t beg, uint64_t end)
{
    khint_t k;
    bins_t *l;
    int absent;
    k = kh_put(bin, b, bin, &absent);
    if (absent < 0) return -1; // Out of memory
    l = &kh_value(b, k);
    if (absent) {
        l->m = 1; l->n = 0;
        l->list = (hts_pair64_t*)calloc(l->m, sizeof(hts_pair64_t));
        if (!l->list) {
            kh_del(bin, b, k);
            return -1;
        }
    } else if (l->n == l->m) {
        uint32_t new_m = l->m ? l->m << 1 : 1;
        hts_pair64_t *new_list = realloc(l->list, new_m * sizeof(hts_pair64_t));
        if (!new_list) return -1;
        l->list = new_list;
        l->m = new_m;
    }
    l->list[l->n].u = beg;
    l->list[l->n++].v = end;
    return 0;
}

static inline int insert_to_l(lidx_t *l, int64_t _beg, int64_t _end, uint64_t offset, int min_shift)
{
    int i;
    hts_pos_t beg, end;
    beg = _beg >> min_shift;
    end = (_end - 1) >> min_shift;
    if (l->m < end + 1) {
        size_t new_m = l->m * 2 > end + 1 ? l->m * 2 : end + 1;
        uint64_t *new_offset;

        new_offset = (uint64_t*)realloc(l->offset, new_m * sizeof(uint64_t));
        if (!new_offset) return -1;

        // fill unused memory with (uint64_t)-1
        memset(new_offset + l->m, 0xff, sizeof(uint64_t) * (new_m - l->m));
        l->m = new_m;
        l->offset = new_offset;
    }
    for (i = beg; i <= end; ++i) {
        if (l->offset[i] == (uint64_t)-1) l->offset[i] = offset;
    }
    if (l->n < end + 1) l->n = end + 1;
    return 0;
}

hts_idx_t *hts_idx_init(int n, int fmt, uint64_t offset0, int min_shift, int n_lvls)
{
    hts_idx_t *idx;
    idx = (hts_idx_t*)calloc(1, sizeof(hts_idx_t));
    if (idx == NULL) return NULL;
    idx->fmt = fmt;
    idx->min_shift = min_shift;
    idx->n_lvls = n_lvls;
    idx->n_bins = ((1<<(3 * n_lvls + 3)) - 1) / 7;
    idx->z.save_tid = idx->z.last_tid = -1;
    idx->z.save_bin = idx->z.last_bin = 0xffffffffu;
    idx->z.save_off = idx->z.last_off = idx->z.off_beg = idx->z.off_end = offset0;
    idx->z.last_coor = 0xffffffffu;
    if (n) {
        idx->n = idx->m = n;
        idx->bidx = (bidx_t**)calloc(n, sizeof(bidx_t*));
        if (idx->bidx == NULL) { free(idx); return NULL; }
        idx->lidx = (lidx_t*) calloc(n, sizeof(lidx_t));
        if (idx->lidx == NULL) { free(idx->bidx); free(idx); return NULL; }
    }
    idx->tbi_n = -1;
    idx->last_tbi_tid = -1;
    return idx;
}

static void update_loff(hts_idx_t *idx, int i, int free_lidx)
{
    bidx_t *bidx = idx->bidx[i];
    lidx_t *lidx = &idx->lidx[i];
    khint_t k;
    int l;
    uint64_t offset0 = 0;
    if (bidx) {
        k = kh_get(bin, bidx, META_BIN(idx));
        if (k != kh_end(bidx))
            offset0 = kh_val(bidx, k).list[0].u;
        for (l = 0; l < lidx->n && lidx->offset[l] == (uint64_t)-1; ++l)
            lidx->offset[l] = offset0;
    } else l = 1;
    for (; l < lidx->n; ++l) // fill missing values
        if (lidx->offset[l] == (uint64_t)-1)
            lidx->offset[l] = lidx->offset[l-1];
    if (bidx == 0) return;
    for (k = kh_begin(bidx); k != kh_end(bidx); ++k) // set loff
        if (kh_exist(bidx, k))
        {
            if ( kh_key(bidx, k) < idx->n_bins )
            {
                int bot_bin = hts_bin_bot(kh_key(bidx, k), idx->n_lvls);
                // disable linear index if bot_bin out of bounds
                kh_val(bidx, k).loff = bot_bin < lidx->n ? lidx->offset[bot_bin] : 0;
            }
            else
                kh_val(bidx, k).loff = 0;
        }
    if (free_lidx) {
        free(lidx->offset);
        lidx->m = lidx->n = 0;
        lidx->offset = 0;
    }
}

static int compress_binning(hts_idx_t *idx, int i)
{
    bidx_t *bidx = idx->bidx[i];
    khint_t k;
    int l, m;
    if (bidx == 0) return 0;
    // merge a bin to its parent if the bin is too small
    for (l = idx->n_lvls; l > 0; --l) {
        unsigned start = hts_bin_first(l);
        for (k = kh_begin(bidx); k != kh_end(bidx); ++k) {
            bins_t *p, *q;
            if (!kh_exist(bidx, k) || kh_key(bidx, k) >= idx->n_bins || kh_key(bidx, k) < start) continue;
            p = &kh_value(bidx, k);
            if (l < idx->n_lvls && p->n > 1) ks_introsort(_off, p->n, p->list);
            if ((p->list[p->n - 1].v>>16) - (p->list[0].u>>16) < HTS_MIN_MARKER_DIST) {
                khint_t kp;
                kp = kh_get(bin, bidx, hts_bin_parent(kh_key(bidx, k)));
                if (kp == kh_end(bidx)) continue;
                q = &kh_val(bidx, kp);
                if (q->n + p->n > q->m) {
                    uint32_t new_m = q->n + p->n;
                    hts_pair64_t *new_list;
                    kroundup32(new_m);
                    if (new_m > INT32_MAX) return -1; // Limited by index format
                    new_list = realloc(q->list, new_m * sizeof(*new_list));
                    if (!new_list) return -1;
                    q->m = new_m;
                    q->list = new_list;
                }
                memcpy(q->list + q->n, p->list, p->n * sizeof(hts_pair64_t));
                q->n += p->n;
                free(p->list);
                kh_del(bin, bidx, k);
            }
        }
    }
    k = kh_get(bin, bidx, 0);
    if (k != kh_end(bidx)) ks_introsort(_off, kh_val(bidx, k).n, kh_val(bidx, k).list);
    // merge adjacent chunks that start from the same BGZF block
    for (k = kh_begin(bidx); k != kh_end(bidx); ++k) {
        bins_t *p;
        if (!kh_exist(bidx, k) || kh_key(bidx, k) >= idx->n_bins) continue;
        p = &kh_value(bidx, k);
        for (l = 1, m = 0; l < p->n; ++l) {
            if (p->list[m].v>>16 >= p->list[l].u>>16) {
                if (p->list[m].v < p->list[l].v) p->list[m].v = p->list[l].v;
            } else p->list[++m] = p->list[l];
        }
        p->n = m + 1;
    }
    return 0;
}

int hts_idx_finish(hts_idx_t *idx, uint64_t final_offset)
{
    int i, ret = 0;
    if (idx == NULL || idx->z.finished) return 0; // do not run this function on an empty index or multiple times
    if (idx->z.save_tid >= 0) {
        ret |= insert_to_b(idx->bidx[idx->z.save_tid], idx->z.save_bin, idx->z.save_off, final_offset);
        ret |= insert_to_b(idx->bidx[idx->z.save_tid], META_BIN(idx), idx->z.off_beg, final_offset);
        ret |= insert_to_b(idx->bidx[idx->z.save_tid], META_BIN(idx), idx->z.n_mapped, idx->z.n_unmapped);
    }
    for (i = 0; i < idx->n; ++i) {
        update_loff(idx, i, (idx->fmt == HTS_FMT_CSI));
        ret |= compress_binning(idx, i);
    }
    idx->z.finished = 1;

    return ret;
}

int hts_idx_check_range(hts_idx_t *idx, int tid, hts_pos_t beg, hts_pos_t end)
{
    int64_t maxpos = (int64_t) 1 << (idx->min_shift + idx->n_lvls * 3);
    if (tid < 0 || (beg <= maxpos && end <= maxpos))
        return 0;

    if (idx->fmt == HTS_FMT_CSI) {
        hts_log_error("Region %"PRIhts_pos"..%"PRIhts_pos
                      " cannot be stored in a csi index. "
                      "Please check headers match the data",
                      beg, end);
    } else {
        hts_log_error("Region %"PRIhts_pos"..%"PRIhts_pos
                      " cannot be stored in a %s index. Try using a csi index",
                      beg, end, idx_format_name(idx->fmt));
    }
    errno = ERANGE;
    return -1;
}

int hts_idx_push(hts_idx_t *idx, int tid, hts_pos_t beg, hts_pos_t end, uint64_t offset, int is_mapped)
{
    int bin;
    if (tid<0) beg = -1, end = 0;
    if (hts_idx_check_range(idx, tid, beg, end) < 0)
        return -1;
    if (tid >= idx->m) { // enlarge the index
        uint32_t new_m = idx->m * 2 > tid + 1 ? idx->m * 2 : tid + 1;
        bidx_t **new_bidx;
        lidx_t *new_lidx;

        new_bidx = (bidx_t**)realloc(idx->bidx, new_m * sizeof(bidx_t*));
        if (!new_bidx) return -1;
        idx->bidx = new_bidx;

        new_lidx = (lidx_t*) realloc(idx->lidx, new_m * sizeof(lidx_t));
        if (!new_lidx) return -1;
        idx->lidx = new_lidx;

        memset(&idx->bidx[idx->m], 0, (new_m - idx->m) * sizeof(bidx_t*));
        memset(&idx->lidx[idx->m], 0, (new_m - idx->m) * sizeof(lidx_t));
        idx->m = new_m;
    }
    if (idx->n < tid + 1) idx->n = tid + 1;
    if (idx->z.finished) return 0;
    if (idx->z.last_tid != tid || (idx->z.last_tid >= 0 && tid < 0)) { // change of chromosome
        if ( tid>=0 && idx->n_no_coor )
        {
            hts_log_error("NO_COOR reads not in a single block at the end %d %d", tid, idx->z.last_tid);
            return -1;
        }
        if (tid>=0 && idx->bidx[tid] != 0)
        {
            hts_log_error("Chromosome blocks not continuous");
            return -1;
        }
        idx->z.last_tid = tid;
        idx->z.last_bin = 0xffffffffu;
    } else if (tid >= 0 && idx->z.last_coor > beg) { // test if positions are out of order
        hts_log_error("Unsorted positions on sequence #%d: %"PRIhts_pos" followed by %"PRIhts_pos, tid+1, idx->z.last_coor+1, beg+1);
        return -1;
    }
    if (end < beg) {
        // Malformed ranges are errors. (Empty ranges (beg==end) are unusual but acceptable.)
        hts_log_error("Invalid record on sequence #%d: end %"PRId64" < begin %"PRId64, tid+1, end, beg+1);
        return -1;
    }
    if ( tid>=0 )
    {
        if (idx->bidx[tid] == 0) idx->bidx[tid] = kh_init(bin);
        if (is_mapped) {
            // shoehorn [-1,0) (VCF POS=0) into the leftmost bottom-level bin
            if (beg < 0)  beg = 0;
            if (end <= 0) end = 1;
            // idx->z.last_off points to the start of the current record
            if (insert_to_l(&idx->lidx[tid], beg, end,
                            idx->z.last_off, idx->min_shift) < 0) return -1;
        }
    }
    else idx->n_no_coor++;
    bin = hts_reg2bin(beg, end, idx->min_shift, idx->n_lvls);
    if ((int)idx->z.last_bin != bin) { // then possibly write the binning index
        if (idx->z.save_bin != 0xffffffffu) { // save_bin==0xffffffffu only happens to the first record
            if (insert_to_b(idx->bidx[idx->z.save_tid], idx->z.save_bin,
                            idx->z.save_off, idx->z.last_off) < 0) return -1;
        }
        if (idx->z.last_bin == 0xffffffffu && idx->z.save_bin != 0xffffffffu) { // change of chr; keep meta information
            idx->z.off_end = idx->z.last_off;
            if (insert_to_b(idx->bidx[idx->z.save_tid], META_BIN(idx),
                            idx->z.off_beg, idx->z.off_end) < 0) return -1;
            if (insert_to_b(idx->bidx[idx->z.save_tid], META_BIN(idx),
                            idx->z.n_mapped, idx->z.n_unmapped) < 0) return -1;
            idx->z.n_mapped = idx->z.n_unmapped = 0;
            idx->z.off_beg = idx->z.off_end;
        }
        idx->z.save_off = idx->z.last_off;
        idx->z.save_bin = idx->z.last_bin = bin;
        idx->z.save_tid = tid;
    }
    if (is_mapped) ++idx->z.n_mapped;
    else ++idx->z.n_unmapped;
    idx->z.last_off = offset;
    idx->z.last_coor = beg;
    return 0;
}

// Needed for TBI only.  Ensure 'tid' with 'name' is in the index meta data.
// idx->meta needs to have been initialised first with an appropriate Tabix
// configuration via hts_idx_set_meta.
//
// NB number of references (first 4 bytes of tabix header) aren't in
// idx->meta, but held in idx->n instead.
int hts_idx_tbi_name(hts_idx_t *idx, int tid, const char *name) {
    // Horrid - we have to map incoming tid to a tbi alternative tid.
    // This is because TBI counts tids by "covered" refs while everything
    // else counts by Nth SQ/contig record in header.
    if (tid == idx->last_tbi_tid || tid < 0 || !name)
        return idx->tbi_n;

    uint32_t len = strlen(name)+1;
    uint8_t *tmp = (uint8_t *)realloc(idx->meta, idx->l_meta + len);
    if (!tmp)
        return -1;

    // Append name
    idx->meta = tmp;
    strcpy((char *)idx->meta + idx->l_meta, name);
    idx->l_meta += len;

    // Update seq length
    u32_to_le(le_to_u32(idx->meta+24)+len, idx->meta+24);

    idx->last_tbi_tid = tid;
    return ++idx->tbi_n;
}

// When doing samtools index we have a read_bam / hts_idx_push(bgzf_tell())
// loop.  idx->z.last_off is the previous bzgf_tell location, so we know
// the location the current bam record started at as well as where it ends.
//
// When building an index on the fly via a write_bam / hts_idx_push loop,
// this isn't quite identical as we may amend the virtual coord returned
// by bgzf_tell to the start of a new block if the next bam struct doesn't
// fit.  It's essentially the same thing, but for bit-identical indices
// we need to amend the idx->z.last_off when we know we're starting a new
// block.
void hts_idx_amend_last(hts_idx_t *idx, uint64_t offset)
{
    idx->z.last_off = offset;
}

void hts_idx_destroy(hts_idx_t *idx)
{
    khint_t k;
    int i;
    if (idx == 0) return;

    // For HTS_FMT_CRAI, idx actually points to a different type -- see sam.c
    if (idx->fmt == HTS_FMT_CRAI) {
        hts_cram_idx_t *cidx = (hts_cram_idx_t *) idx;
        cram_index_free(cidx->cram);
        free(cidx);
        return;
    }

    for (i = 0; i < idx->m; ++i) {
        bidx_t *bidx = idx->bidx[i];
        free(idx->lidx[i].offset);
        if (bidx == 0) continue;
        for (k = kh_begin(bidx); k != kh_end(bidx); ++k)
            if (kh_exist(bidx, k))
                free(kh_value(bidx, k).list);
        kh_destroy(bin, bidx);
    }
    free(idx->bidx); free(idx->lidx); free(idx->meta);
    free(idx);
}

int hts_idx_fmt(hts_idx_t *idx) {
    return idx->fmt;
}

// The optimizer eliminates these ed_is_big() calls; still it would be good to
// TODO Determine endianness at configure- or compile-time

static inline ssize_t HTS_RESULT_USED idx_write_int32(BGZF *fp, int32_t x)
{
    if (ed_is_big()) x = ed_swap_4(x);
    return bgzf_write(fp, &x, sizeof x);
}

static inline ssize_t HTS_RESULT_USED idx_write_uint32(BGZF *fp, uint32_t x)
{
    if (ed_is_big()) x = ed_swap_4(x);
    return bgzf_write(fp, &x, sizeof x);
}

static inline ssize_t HTS_RESULT_USED idx_write_uint64(BGZF *fp, uint64_t x)
{
    if (ed_is_big()) x = ed_swap_8(x);
    return bgzf_write(fp, &x, sizeof x);
}

static inline void swap_bins(bins_t *p)
{
    int i;
    for (i = 0; i < p->n; ++i) {
        ed_swap_8p(&p->list[i].u);
        ed_swap_8p(&p->list[i].v);
    }
}

static int hts_idx_save_core(const hts_idx_t *idx, BGZF *fp, int fmt)
{
    int32_t i, j;

    #define check(ret) if ((ret) < 0) return -1

    // VCF TBI/CSI only writes IDs for non-empty bins (ie covered references)
    //
    // NOTE: CSI meta is undefined in spec, so this code has an assumption
    // that we're only using it for Tabix data.
    int nids = idx->n;
    if (idx->meta && idx->l_meta >= 4 && le_to_u32(idx->meta) == TBX_VCF) {
        for (i = nids = 0; i < idx->n; ++i) {
            if (idx->bidx[i])
                nids++;
        }
    }
    check(idx_write_int32(fp, nids));
    if (fmt == HTS_FMT_TBI && idx->l_meta)
        check(bgzf_write(fp, idx->meta, idx->l_meta));

    for (i = 0; i < idx->n; ++i) {
        khint_t k;
        bidx_t *bidx = idx->bidx[i];
        lidx_t *lidx = &idx->lidx[i];

        // write binning index
        if (nids == idx->n || bidx)
            check(idx_write_int32(fp, bidx? kh_size(bidx) : 0));
        if (bidx)
            for (k = kh_begin(bidx); k != kh_end(bidx); ++k)
                if (kh_exist(bidx, k)) {
                    bins_t *p = &kh_value(bidx, k);
                    check(idx_write_uint32(fp, kh_key(bidx, k)));
                    if (fmt == HTS_FMT_CSI) check(idx_write_uint64(fp, p->loff));
                    //int j;for(j=0;j<p->n;++j)fprintf(stderr,"%d,%llx,%d,%llx:%llx\n",kh_key(bidx,k),kh_val(bidx, k).loff,j,p->list[j].u,p->list[j].v);
                    check(idx_write_int32(fp, p->n));
                    for (j = 0; j < p->n; ++j) {
                        //fprintf(stderr, "\t%ld\t%ld\n", p->list[j].u, p->list[j].v);
                        check(idx_write_uint64(fp, p->list[j].u));
                        check(idx_write_uint64(fp, p->list[j].v));
                    }
                }

        // write linear index
        if (fmt != HTS_FMT_CSI) {
            check(idx_write_int32(fp, lidx->n));
            for (j = 0; j < lidx->n; ++j)
                check(idx_write_uint64(fp, lidx->offset[j]));
        }
    }

    check(idx_write_uint64(fp, idx->n_no_coor));
    return 0;
    #undef check
}

int hts_idx_save(const hts_idx_t *idx, const char *fn, int fmt)
{
    int ret, save;
    if (idx == NULL || fn == NULL) { errno = EINVAL; return -1; }
    char *fnidx = (char*)calloc(1, strlen(fn) + 5);
    if (fnidx == NULL) return -1;

    strcpy(fnidx, fn);
    switch (fmt) {
    case HTS_FMT_BAI: strcat(fnidx, ".bai"); break;
    case HTS_FMT_CSI: strcat(fnidx, ".csi"); break;
    case HTS_FMT_TBI: strcat(fnidx, ".tbi"); break;
    default: abort();
    }

    ret = hts_idx_save_as(idx, fn, fnidx, fmt);
    save = errno;
    free(fnidx);
    errno = save;
    return ret;
}

int hts_idx_save_as(const hts_idx_t *idx, const char *fn, const char *fnidx, int fmt)
{
    BGZF *fp;

    #define check(ret) if ((ret) < 0) goto fail

    if (fnidx == NULL) return hts_idx_save(idx, fn, fmt);

    fp = bgzf_open(fnidx, (fmt == HTS_FMT_BAI)? "wu" : "w");
    if (fp == NULL) return -1;

    if (fmt == HTS_FMT_CSI) {
        check(bgzf_write(fp, "CSI\1", 4));
        check(idx_write_int32(fp, idx->min_shift));
        check(idx_write_int32(fp, idx->n_lvls));
        check(idx_write_uint32(fp, idx->l_meta));
        if (idx->l_meta) check(bgzf_write(fp, idx->meta, idx->l_meta));
    } else if (fmt == HTS_FMT_TBI) {
        check(bgzf_write(fp, "TBI\1", 4));
    } else if (fmt == HTS_FMT_BAI) {
        check(bgzf_write(fp, "BAI\1", 4));
    } else abort();

    check(hts_idx_save_core(idx, fp, fmt));

    return bgzf_close(fp);
    #undef check

fail:
    bgzf_close(fp);
    return -1;
}

static int idx_read_core(hts_idx_t *idx, BGZF *fp, int fmt)
{
    int32_t i, n, is_be;
    is_be = ed_is_big();
    if (idx == NULL) return -4;
    for (i = 0; i < idx->n; ++i) {
        bidx_t *h;
        lidx_t *l = &idx->lidx[i];
        uint32_t key;
        int j, absent;
        bins_t *p;
        h = idx->bidx[i] = kh_init(bin);
        if (bgzf_read(fp, &n, 4) != 4) return -1;
        if (is_be) ed_swap_4p(&n);
        if (n < 0) return -3;
        for (j = 0; j < n; ++j) {
            khint_t k;
            if (bgzf_read(fp, &key, 4) != 4) return -1;
            if (is_be) ed_swap_4p(&key);
            k = kh_put(bin, h, key, &absent);
            if (absent <  0) return -2; // No memory
            if (absent == 0) return -3; // Duplicate bin number
            p = &kh_val(h, k);
            if (fmt == HTS_FMT_CSI) {
                if (bgzf_read(fp, &p->loff, 8) != 8) return -1;
                if (is_be) ed_swap_8p(&p->loff);
            } else p->loff = 0;
            if (bgzf_read(fp, &p->n, 4) != 4) return -1;
            if (is_be) ed_swap_4p(&p->n);
            if (p->n < 0) return -3;
            if ((size_t) p->n > SIZE_MAX / sizeof(hts_pair64_t)) return -2;
            p->m = p->n;
            p->list = (hts_pair64_t*)malloc(p->m * sizeof(hts_pair64_t));
            if (p->list == NULL) return -2;
            if (bgzf_read(fp, p->list, ((size_t) p->n)<<4) != ((size_t) p->n)<<4) return -1;
            if (is_be) swap_bins(p);
        }
        if (fmt != HTS_FMT_CSI) { // load linear index
            int j;
            uint32_t x;
            if (bgzf_read(fp, &x, 4) != 4) return -1;
            if (is_be) ed_swap_4p(&x);
            l->n = x;
            if (l->n < 0) return -3;
            if ((size_t) l->n > SIZE_MAX / sizeof(uint64_t)) return -2;
            l->m = l->n;
            l->offset = (uint64_t*)malloc(l->n * sizeof(uint64_t));
            if (l->offset == NULL) return -2;
            if (bgzf_read(fp, l->offset, l->n << 3) != l->n << 3) return -1;
            if (is_be) for (j = 0; j < l->n; ++j) ed_swap_8p(&l->offset[j]);
            for (j = 1; j < l->n; ++j) // fill missing values; may happen given older samtools and tabix
                if (l->offset[j] == 0) l->offset[j] = l->offset[j-1];
            update_loff(idx, i, 0);
        }
    }
    if (bgzf_read(fp, &idx->n_no_coor, 8) != 8) idx->n_no_coor = 0;
    if (is_be) ed_swap_8p(&idx->n_no_coor);
    return 0;
}

static hts_idx_t *idx_read(const char *fn)
{
    uint8_t magic[4];
    int i, is_be;
    hts_idx_t *idx = NULL;
    uint8_t *meta = NULL;
    BGZF *fp = bgzf_open(fn, "r");
    if (fp == NULL) return NULL;
    is_be = ed_is_big();
    if (bgzf_read(fp, magic, 4) != 4) goto fail;

    if (memcmp(magic, "CSI\1", 4) == 0) {
        uint32_t x[3], n;
        if (bgzf_read(fp, x, 12) != 12) goto fail;
        if (is_be) for (i = 0; i < 3; ++i) ed_swap_4p(&x[i]);
        if (x[2]) {
            if (SIZE_MAX - x[2] < 1) goto fail; // Prevent possible overflow
            if ((meta = (uint8_t*)malloc((size_t) x[2] + 1)) == NULL) goto fail;
            if (bgzf_read(fp, meta, x[2]) != x[2]) goto fail;
            // Prevent possible strlen past the end in tbx_index_load2
            meta[x[2]] = '\0';
        }
        if (bgzf_read(fp, &n, 4) != 4) goto fail;
        if (is_be) ed_swap_4p(&n);
        if (n > INT32_MAX) goto fail;
        if ((idx = hts_idx_init(n, HTS_FMT_CSI, 0, x[0], x[1])) == NULL) goto fail;
        idx->l_meta = x[2];
        idx->meta = meta;
        meta = NULL;
        if (idx_read_core(idx, fp, HTS_FMT_CSI) < 0) goto fail;
    }
    else if (memcmp(magic, "TBI\1", 4) == 0) {
        uint8_t x[8 * 4];
        uint32_t n;
        // Read file header
        if (bgzf_read(fp, x, sizeof(x)) != sizeof(x)) goto fail;
        n = le_to_u32(&x[0]); // location of n_ref
        if (n > INT32_MAX) goto fail;
        if ((idx = hts_idx_init(n, HTS_FMT_TBI, 0, 14, 5)) == NULL) goto fail;
        n = le_to_u32(&x[7*4]); // location of l_nm
        if (n > UINT32_MAX - 29) goto fail; // Prevent possible overflow
        idx->l_meta = 28 + n;
        if ((idx->meta = (uint8_t*)malloc(idx->l_meta + 1)) == NULL) goto fail;
        // copy format, col_seq, col_beg, col_end, meta, skip, l_nm
        // N.B. left in little-endian byte order.
        memcpy(idx->meta, &x[1*4], 28);
        // Read in sequence names.
        if (bgzf_read(fp, idx->meta + 28, n) != n) goto fail;
        // Prevent possible strlen past the end in tbx_index_load2
        idx->meta[idx->l_meta] = '\0';
        if (idx_read_core(idx, fp, HTS_FMT_TBI) < 0) goto fail;
    }
    else if (memcmp(magic, "BAI\1", 4) == 0) {
        uint32_t n;
        if (bgzf_read(fp, &n, 4) != 4) goto fail;
        if (is_be) ed_swap_4p(&n);
        if (n > INT32_MAX) goto fail;
        if ((idx = hts_idx_init(n, HTS_FMT_BAI, 0, 14, 5)) == NULL) goto fail;
        if (idx_read_core(idx, fp, HTS_FMT_BAI) < 0) goto fail;
    }
    else { errno = EINVAL; goto fail; }

    bgzf_close(fp);
    return idx;

fail:
    bgzf_close(fp);
    hts_idx_destroy(idx);
    free(meta);
    return NULL;
}

int hts_idx_set_meta(hts_idx_t *idx, uint32_t l_meta, uint8_t *meta,
                      int is_copy)
{
    uint8_t *new_meta = meta;
    if (is_copy) {
        size_t l = l_meta;
        if (l > SIZE_MAX - 1) {
            errno = ENOMEM;
            return -1;
        }
        new_meta = malloc(l + 1);
        if (!new_meta) return -1;
        memcpy(new_meta, meta, l);
        // Prevent possible strlen past the end in tbx_index_load2
        new_meta[l] = '\0';
    }
    if (idx->meta) free(idx->meta);
    idx->l_meta = l_meta;
    idx->meta = new_meta;
    return 0;
}

uint8_t *hts_idx_get_meta(hts_idx_t *idx, uint32_t *l_meta)
{
    *l_meta = idx->l_meta;
    return idx->meta;
}

const char **hts_idx_seqnames(const hts_idx_t *idx, int *n, hts_id2name_f getid, void *hdr)
{
    if ( !idx->n )
    {
        *n = 0;
        return NULL;
    }

    int tid = 0, i;
    const char **names = (const char**) calloc(idx->n,sizeof(const char*));
    for (i=0; i<idx->n; i++)
    {
        bidx_t *bidx = idx->bidx[i];
        if ( !bidx ) continue;
        names[tid++] = getid(hdr,i);
    }
    *n = tid;
    return names;
}

int hts_idx_get_stat(const hts_idx_t* idx, int tid, uint64_t* mapped, uint64_t* unmapped)
{
    if ( idx->fmt == HTS_FMT_CRAI ) {
        *mapped = 0; *unmapped = 0;
        return -1;
    }

    bidx_t *h = idx->bidx[tid];
    khint_t k = kh_get(bin, h, META_BIN(idx));
    if (k != kh_end(h)) {
        *mapped = kh_val(h, k).list[1].u;
        *unmapped = kh_val(h, k).list[1].v;
        return 0;
    } else {
        *mapped = 0; *unmapped = 0;
        return -1;
    }
}

uint64_t hts_idx_get_n_no_coor(const hts_idx_t* idx)
{
    return idx->n_no_coor;
}

/****************
 *** Iterator ***
 ****************/

// Note: even with 32-bit hts_pos_t, end needs to be 64-bit here due to 1LL<<s.
static inline int reg2bins(int64_t beg, int64_t end, hts_itr_t *itr, int min_shift, int n_lvls)
{
    int l, t, s = min_shift + (n_lvls<<1) + n_lvls;
    if (beg >= end) return 0;
    if (end >= 1LL<<s) end = 1LL<<s;
    for (--end, l = 0, t = 0; l <= n_lvls; s -= 3, t += 1<<((l<<1)+l), ++l) {
        hts_pos_t b, e;
        int n, i;
        b = t + (beg>>s); e = t + (end>>s); n = e - b + 1;
        if (itr->bins.n + n > itr->bins.m) {
            itr->bins.m = itr->bins.n + n;
            kroundup32(itr->bins.m);
            itr->bins.a = (int*)realloc(itr->bins.a, sizeof(int) * itr->bins.m);
        }
        for (i = b; i <= e; ++i) itr->bins.a[itr->bins.n++] = i;
    }
    return itr->bins.n;
}

static inline int reg2intervals(hts_itr_t *iter, const hts_idx_t *idx, int tid, int64_t beg, int64_t end, uint32_t interval, uint64_t min_off, uint64_t max_off, int min_shift, int n_lvls)
{
    int l, t, s;
    int i, j;
    hts_pos_t b, e;
    hts_pair64_max_t *off;
    bidx_t *bidx;
    khint_t k;
    int start_n_off = iter->n_off;

    if (!iter || !idx || (bidx = idx->bidx[tid]) == NULL || beg >= end)
        return -1;

    s = min_shift + (n_lvls<<1) + n_lvls;
    if (end >= 1LL<<s)
        end = 1LL<<s;

    for (--end, l = 0, t = 0; l <= n_lvls; s -= 3, t += 1<<((l<<1)+l), ++l) {
        b = t + (beg>>s); e = t + (end>>s);

        for (i = b; i <= e; ++i) {
            if ((k = kh_get(bin, bidx, i)) != kh_end(bidx)) {
                bins_t *p = &kh_value(bidx, k);

                if (p->n) {
                    off = realloc(iter->off, (iter->n_off + p->n) * sizeof(*off));
                    if (!off)
                        return -2;

                    iter->off = off;
                    for (j = 0; j < p->n; ++j) {
                        if (p->list[j].v > min_off && p->list[j].u < max_off) {
                            iter->off[iter->n_off].u = min_off > p->list[j].u
                                ? min_off : p->list[j].u;
                            iter->off[iter->n_off].v = max_off < p->list[j].v
                                ? max_off : p->list[j].v;
                            // hts_pair64_max_t::max is now used to link
                            // file offsets to region list entries.
                            // The iterator can use this to decide if it
                            // can skip some file regions.
                            iter->off[iter->n_off].max = ((uint64_t) tid << 32) | interval;
                            iter->n_off++;
                        }
                    }
                }
            }
        }
    }

    if (iter->n_off - start_n_off > 1) {
        ks_introsort(_off_max, iter->n_off - start_n_off, iter->off + start_n_off);
        for (i = start_n_off, j = start_n_off + 1; j < iter->n_off; j++) {
            if (iter->off[i].v >= iter->off[j].u) {
                if (iter->off[i].v < iter->off[j].v)
                    iter->off[i].v = iter->off[j].v;
            } else {
                i++;
                if (i < j)
                    iter->off[i] = iter->off[j];
            }
        }
        iter->n_off = i + 1;
    }

    return iter->n_off;
}

static int compare_regions(const void *r1, const void *r2) {
    hts_reglist_t *reg1 = (hts_reglist_t *)r1;
    hts_reglist_t *reg2 = (hts_reglist_t *)r2;

    if (reg1->tid < 0 && reg2->tid >= 0)
        return 1;
    else if (reg1->tid >= 0 && reg2->tid < 0)
        return -1;
    else
        return reg1->tid - reg2->tid;
}

uint64_t hts_itr_off(const hts_idx_t* idx, int tid) {

    int i;
    bidx_t* bidx;
    uint64_t off0 = (uint64_t) -1;
    khint_t k;
    switch (tid) {
    case HTS_IDX_START:
        // Find the smallest offset, note that sequence ids may not be ordered sequentially
        for (i = 0; i < idx->n; i++) {
            bidx = idx->bidx[i];
            k = kh_get(bin, bidx, META_BIN(idx));
            if (k == kh_end(bidx))
                continue;

            if (off0 > kh_val(bidx, k).list[0].u)
                off0 = kh_val(bidx, k).list[0].u;
        }
        if (off0 == (uint64_t) -1 && idx->n_no_coor)
            off0 = 0;
        // only no-coor reads in this bam
        break;
    case HTS_IDX_NOCOOR:
        /* No-coor reads sort after all of the mapped reads.  The position
           is not stored in the index itself, so need to find the end
           offset for the last mapped read.  A loop is needed here in
           case references at the end of the file have no mapped reads,
           or sequence ids are not ordered sequentially.
           See issue samtools#568 and commits b2aab8, 60c22d and cc207d. */
        for (i = 0; i < idx->n; i++) {
            bidx = idx->bidx[i];
            k = kh_get(bin, bidx, META_BIN(idx));
            if (k != kh_end(bidx)) {
                if (off0 == (uint64_t) -1 || off0 < kh_val(bidx, k).list[0].v) {
                    off0 = kh_val(bidx, k).list[0].v;
                }
            }
        }
        if (off0 == (uint64_t) -1 && idx->n_no_coor)
            off0 = 0;
        // only no-coor reads in this bam
        break;
    case HTS_IDX_REST:
        off0 = 0;
        break;
    case HTS_IDX_NONE:
        off0 = 0;
        break;
    }

    return off0;
}

hts_itr_t *hts_itr_query(const hts_idx_t *idx, int tid, hts_pos_t beg, hts_pos_t end, hts_readrec_func *readrec)
{
    int i, n_off, l, bin;
    hts_pair64_max_t *off;
    khint_t k;
    bidx_t *bidx;
    uint64_t min_off, max_off;
    hts_itr_t *iter;
    uint32_t unmapped = 0, rel_off;

    // It's possible to call this function with NULL idx iff
    // tid is one of the special values HTS_IDX_REST or HTS_IDX_NONE
    if (!idx && !(tid == HTS_IDX_REST || tid == HTS_IDX_NONE)) {
        errno = EINVAL;
        return NULL;
    }

    iter = (hts_itr_t*)calloc(1, sizeof(hts_itr_t));
    if (iter) {
        if (tid < 0) {
            uint64_t off = hts_itr_off(idx, tid);
            if (off != (uint64_t) -1) {
                iter->read_rest = 1;
                iter->curr_off = off;
                iter->readrec = readrec;
                if (tid == HTS_IDX_NONE)
                    iter->finished = 1;
            } else {
                free(iter);
                iter = NULL;
            }
        } else {
            if (beg < 0) beg = 0;
            if (end < beg) {
              free(iter);
              return NULL;
            }
            if (tid >= idx->n || (bidx = idx->bidx[tid]) == NULL) {
              free(iter);
              return NULL;
            }

            k = kh_get(bin, bidx, META_BIN(idx));
            if (k != kh_end(bidx))
                unmapped = kh_val(bidx, k).list[1].v;
            else
                unmapped = 1;

            iter->tid = tid, iter->beg = beg, iter->end = end; iter->i = -1;
            iter->readrec = readrec;

            if ( !kh_size(bidx) ) { iter->finished = 1; return iter; }

            rel_off = beg>>idx->min_shift;
            // compute min_off
            bin = hts_bin_first(idx->n_lvls) + rel_off;
            do {
                int first;
                k = kh_get(bin, bidx, bin);
                if (k != kh_end(bidx)) break;
                first = (hts_bin_parent(bin)<<3) + 1;
                if (bin > first) --bin;
                else bin = hts_bin_parent(bin);
            } while (bin);
            if (bin == 0) k = kh_get(bin, bidx, bin);
            min_off = k != kh_end(bidx)? kh_val(bidx, k).loff : 0;
            // min_off can be calculated more accurately if the
            // linear index is available
            if (idx->lidx[tid].offset
                && rel_off < idx->lidx[tid].n) {
                if (min_off < idx->lidx[tid].offset[rel_off])
                    min_off = idx->lidx[tid].offset[rel_off];
                if (unmapped) {
                    int tmp_off;
                    for (tmp_off = rel_off-1; tmp_off >= 0; tmp_off--) {
                        if (idx->lidx[tid].offset[tmp_off] < min_off) {
                            min_off = idx->lidx[tid].offset[tmp_off];
                            break;
                        }
                    }

                    if (k != kh_end(bidx) && (min_off < kh_val(bidx, k).list[0].u || tmp_off < 0))
                        min_off = kh_val(bidx, k).list[0].u;
                }
            } else if (unmapped) { //CSI index
                if (k != kh_end(bidx))
                    min_off = kh_val(bidx, k).list[0].u;
            }

            // compute max_off: a virtual offset from a bin to the right of end
            bin = hts_bin_first(idx->n_lvls) + ((end-1) >> idx->min_shift) + 1;
            if (bin >= idx->n_bins) bin = 0;
            while (1) {
                // search for an extant bin by moving right, but moving up to the
                // parent whenever we get to a first child (which also covers falling
                // off the RHS, which wraps around and immediately goes up to bin 0)
                while (bin % 8 == 1) bin = hts_bin_parent(bin);
                if (bin == 0) { max_off = (uint64_t)-1; break; }
                k = kh_get(bin, bidx, bin);
                if (k != kh_end(bidx) && kh_val(bidx, k).n > 0) { max_off = kh_val(bidx, k).list[0].u; break; }
                bin++;
            }

            // retrieve bins
            reg2bins(beg, end, iter, idx->min_shift, idx->n_lvls);

            for (i = n_off = 0; i < iter->bins.n; ++i)
                if ((k = kh_get(bin, bidx, iter->bins.a[i])) != kh_end(bidx))
                    n_off += kh_value(bidx, k).n;
            if (n_off == 0) {
                // No overlapping bins means the iterator has already finished.
                iter->finished = 1;
                return iter;
            }
            off = calloc(n_off, sizeof(*off));
            for (i = n_off = 0; i < iter->bins.n; ++i) {
                if ((k = kh_get(bin, bidx, iter->bins.a[i])) != kh_end(bidx)) {
                    int j;
                    bins_t *p = &kh_value(bidx, k);
                    for (j = 0; j < p->n; ++j)
                        if (p->list[j].v > min_off && p->list[j].u < max_off) {
                            off[n_off].u = min_off > p->list[j].u
                                ? min_off : p->list[j].u;
                            off[n_off].v = max_off < p->list[j].v
                                ? max_off : p->list[j].v;
                            // hts_pair64_max_t::max is now used to link
                            // file offsets to region list entries.
                            // The iterator can use this to decide if it
                            // can skip some file regions.
                            off[n_off].max = ((uint64_t) tid << 32) | j;
                            n_off++;
                        }
                }
            }

            if (n_off == 0) {
                free(off);
                iter->finished = 1;
                return iter;
            }
            ks_introsort(_off_max, n_off, off);
            // resolve completely contained adjacent blocks
            for (i = 1, l = 0; i < n_off; ++i)
                if (off[l].v < off[i].v) off[++l] = off[i];
            n_off = l + 1;
            // resolve overlaps between adjacent blocks; this may happen due to the merge in indexing
            for (i = 1; i < n_off; ++i)
                if (off[i-1].v >= off[i].u) off[i-1].v = off[i].u;
            // merge adjacent blocks
            for (i = 1, l = 0; i < n_off; ++i) {
                if (off[l].v>>16 == off[i].u>>16) off[l].v = off[i].v;
                else off[++l] = off[i];
            }
            n_off = l + 1;
            iter->n_off = n_off; iter->off = off;
        }
    }

    return iter;
}

int hts_itr_multi_bam(const hts_idx_t *idx, hts_itr_t *iter)
{
    int i, j, bin;
    khint_t k;
    bidx_t *bidx;
    uint64_t min_off, max_off, t_off = (uint64_t)-1;
    int tid;
    hts_pos_t beg, end;
    hts_reglist_t *curr_reg;
    uint32_t unmapped = 0, rel_off;

    if (!idx || !iter || !iter->multi)
        return -1;

    iter->i = -1;
    for (i=0; i<iter->n_reg; i++) {

        curr_reg = &iter->reg_list[i];
        tid = curr_reg->tid;

        if (tid < 0) {
            t_off = hts_itr_off(idx, tid);
            if (t_off != (uint64_t)-1) {
                switch (tid) {
                case HTS_IDX_NONE:
                    iter->finished = 1;
                    // fall through
                case HTS_IDX_START:
                case HTS_IDX_REST:
                    iter->curr_off = t_off;
                    iter->n_reg = 0;
                    iter->reg_list = NULL;
                    iter->read_rest = 1;
                    return 0;
                case HTS_IDX_NOCOOR:
                    iter->nocoor = 1;
                    iter->nocoor_off = t_off;
                }
            }
        } else {
            if (tid >= idx->n || (bidx = idx->bidx[tid]) == NULL || !kh_size(bidx))
                continue;

            k = kh_get(bin, bidx, META_BIN(idx));
            if (k != kh_end(bidx))
                unmapped = kh_val(bidx, k).list[1].v;
            else
                unmapped = 1;

            for(j=0; j<curr_reg->count; j++) {
                hts_pair32_t *curr_intv = &curr_reg->intervals[j];
                if (curr_intv->end < curr_intv->beg)
                    continue;

                beg = curr_intv->beg;
                end = curr_intv->end;
                rel_off = beg>>idx->min_shift;

                /* Compute 'min_off' by searching the lowest level bin containing 'beg'.
                       If the computed bin is not in the index, try the next bin to the
                       left, belonging to the same parent. If it is the first sibling bin,
                       try the parent bin. */
                bin = hts_bin_first(idx->n_lvls) + rel_off;
                do {
                    int first;
                    k = kh_get(bin, bidx, bin);
                    if (k != kh_end(bidx)) break;
                    first = (hts_bin_parent(bin)<<3) + 1;
                    if (bin > first) --bin;
                    else bin = hts_bin_parent(bin);
                } while (bin);
                if (bin == 0)
                    k = kh_get(bin, bidx, bin);
                min_off = k != kh_end(bidx)? kh_val(bidx, k).loff : 0;
                // min_off can be calculated more accurately if the
                // linear index is available
                if (idx->lidx[tid].offset
                    && rel_off < idx->lidx[tid].n) {
                    if (min_off < idx->lidx[tid].offset[rel_off])
                        min_off = idx->lidx[tid].offset[rel_off];
                    if (unmapped) {
                        int tmp_off;
                        for (tmp_off = rel_off-1; tmp_off >= 0; tmp_off--) {
                            if (idx->lidx[tid].offset[tmp_off] < min_off) {
                                min_off = idx->lidx[tid].offset[tmp_off];
                                break;
                            }
                        }

                        if (k != kh_end(bidx) && (min_off < kh_val(bidx, k).list[0].u || tmp_off < 0))
                            min_off = kh_val(bidx, k).list[0].u;
                    }
                } else if (unmapped) { //CSI index
                    if (k != kh_end(bidx))
                        min_off = kh_val(bidx, k).list[0].u;
                }

                // compute max_off: a virtual offset from a bin to the right of end
                bin = hts_bin_first(idx->n_lvls) + ((end-1) >> idx->min_shift) + 1;
                if (bin >= idx->n_bins) bin = 0;
                while (1) {
                    // search for an extant bin by moving right, but moving up to the
                    // parent whenever we get to a first child (which also covers falling
                    // off the RHS, which wraps around and immediately goes up to bin 0)
                    while (bin % 8 == 1) bin = hts_bin_parent(bin);
                    if (bin == 0) { max_off = (uint64_t)-1; break; }
                    k = kh_get(bin, bidx, bin);
                    if (k != kh_end(bidx) && kh_val(bidx, k).n > 0) {
                        max_off = kh_val(bidx, k).list[0].u;
                        break;
                    }
                    bin++;
                }

                //convert coordinates to file offsets
                if (reg2intervals(iter, idx, tid, beg, end, j,
                                  min_off, max_off,
                                  idx->min_shift, idx->n_lvls) < 0) {
                    return -1;
                }
            }
        }
    }

    if (iter->n_off > 1)
        ks_introsort(_off_max, iter->n_off, iter->off);

    if(!iter->n_off && !iter->nocoor)
        iter->finished = 1;

    return 0;
}

int hts_itr_multi_cram(const hts_idx_t *idx, hts_itr_t *iter)
{
    const hts_cram_idx_t *cidx = (const hts_cram_idx_t *) idx;
    int tid, i, n_off = 0;
    uint32_t j;
    hts_pos_t beg, end;
    hts_reglist_t *curr_reg;
    hts_pair32_t *curr_intv;
    hts_pair64_max_t *off = NULL, *tmp;
    cram_index *e = NULL;

    if (!cidx || !iter || !iter->multi)
        return -1;

    iter->is_cram = 1;
    iter->read_rest = 0;
    iter->off = NULL;
    iter->n_off = 0;
    iter->curr_off = 0;
    iter->i = -1;

    for (i=0; i<iter->n_reg; i++) {

        curr_reg = &iter->reg_list[i];
        tid = curr_reg->tid;

        if (tid >= 0) {
            tmp = realloc(off, (n_off + curr_reg->count) * sizeof(*off));
            if (!tmp)
                goto err;
            off = tmp;

            for (j=0; j < curr_reg->count; j++) {
                curr_intv = &curr_reg->intervals[j];
                if (curr_intv->end < curr_intv->beg)
                    continue;

                beg = curr_intv->beg;
                end = curr_intv->end;

/* First, fetch the container overlapping 'beg' and assign its file offset to u, then
 * find the container overlapping 'end' and assign the relative end of the slice to v.
 * The cram_ptell function will adjust with the container offset, which is not stored
 * in the index.
 */
                e = cram_index_query(cidx->cram, tid, beg+1, NULL);
                if (e) {
                    off[n_off].u = e->offset;
                    // hts_pair64_max_t::max is now used to link
                    // file offsets to region list entries.
                    // The iterator can use this to decide if it
                    // can skip some file regions.
                    off[n_off].max = ((uint64_t) tid << 32) | j;

                    if (end >= HTS_POS_MAX) {
                       e = cram_index_last(cidx->cram, tid, NULL);
                    } else {
                       e = cram_index_query_last(cidx->cram, tid, end+1);
                    }

                    if (e) {
                        off[n_off++].v = e->next
                            ? e->next
                            : e->offset + e->slice + e->len;
                    } else {
                        hts_log_warning("Could not set offset end for region %d:%"PRIhts_pos"-%"PRIhts_pos". Skipping", tid, beg, end);
                    }
                } else {
                    hts_log_warning("No index entry for region %d:%"PRIhts_pos"-%"PRIhts_pos"", tid, beg, end);
                }
            }
        } else {
            switch (tid) {
                case HTS_IDX_NOCOOR:
                    e = cram_index_query(cidx->cram, tid, 1, NULL);
                    if (e) {
                        iter->nocoor = 1;
                        iter->nocoor_off = e->offset;
                    } else {
                        hts_log_warning("No index entry for NOCOOR region");
                    }
                    break;
                case HTS_IDX_START:
                    e = cram_index_query(cidx->cram, tid, 1, NULL);
                    if (e) {
                        iter->read_rest = 1;
                        tmp = realloc(off, sizeof(*off));
                        if (!tmp)
                            goto err;
                        off = tmp;
                        off[0].u = e->offset;
                        off[0].v = 0;
                        n_off=1;
                    } else {
                        hts_log_warning("No index entries");
                    }
                    break;
                case HTS_IDX_REST:
                    break;
                case HTS_IDX_NONE:
                    iter->finished = 1;
                    break;
                default:
                    hts_log_error("Query with tid=%d not implemented for CRAM files", tid);
            }
        }
    }

    if (n_off) {
        ks_introsort(_off_max, n_off, off);
        iter->n_off = n_off; iter->off = off;
    }

    if(!n_off && !iter->nocoor)
        iter->finished = 1;

    return 0;

 err:
    free(off);
    return -1;
}

void hts_itr_destroy(hts_itr_t *iter)
{
    if (iter) {
        if (iter->multi) {
            hts_reglist_free(iter->reg_list, iter->n_reg);
        } else {
            free(iter->bins.a);
        }

        if (iter->off)
            free(iter->off);
        free(iter);
    }
}

static inline long long push_digit(long long i, char c)
{
    // ensure subtraction occurs first, avoiding overflow for >= MAX-48 or so
    int digit = c - '0';
    return 10 * i + digit;
}

long long hts_parse_decimal(const char *str, char **strend, int flags)
{
    long long n = 0;
    int decimals = 0, e = 0, lost = 0;
    char sign = '+', esign = '+';
    const char *s;

    while (isspace_c(*str)) str++;
    s = str;

    if (*s == '+' || *s == '-') sign = *s++;
    while (*s)
        if (isdigit_c(*s)) n = push_digit(n, *s++);
        else if (*s == ',' && (flags & HTS_PARSE_THOUSANDS_SEP)) s++;
        else break;

    if (*s == '.') {
        s++;
        while (isdigit_c(*s)) decimals++, n = push_digit(n, *s++);
    }

    if (*s == 'E' || *s == 'e') {
        s++;
        if (*s == '+' || *s == '-') esign = *s++;
        while (isdigit_c(*s)) e = push_digit(e, *s++);
        if (esign == '-') e = -e;
    }

    switch (*s) {
    case 'k': case 'K': e += 3; s++; break;
    case 'm': case 'M': e += 6; s++; break;
    case 'g': case 'G': e += 9; s++; break;
    }

    e -= decimals;
    while (e > 0) n *= 10, e--;
    while (e < 0) lost += n % 10, n /= 10, e++;

    if (lost > 0) {
        hts_log_warning("Discarding fractional part of %.*s", (int)(s - str), str);
    }

    if (strend) {
        *strend = (char *)s;
    } else if (*s) {
        if ((flags & HTS_PARSE_THOUSANDS_SEP) || (!(flags & HTS_PARSE_THOUSANDS_SEP) && *s != ','))
            hts_log_warning("Ignoring unknown characters after %.*s[%s]", (int)(s - str), str, s);
    }

    return (sign == '+')? n : -n;
}

static void *hts_memrchr(const void *s, int c, size_t n) {
    size_t i;
    unsigned char *u = (unsigned char *)s;
    for (i = n; i > 0; i--) {
        if (u[i-1] == c)
            return u+i-1;
    }

    return NULL;
}

/*
 * A variant of hts_parse_reg which is reference-id aware.  It uses
 * the iterator name2id callbacks to validate the region tokenisation works.
 *
 * This is necessary due to GRCh38 HLA additions which have reference names
 * like "HLA-DRB1*12:17".
 *
 * All parameters are mandatory.
 *
 * To work around ambiguous parsing issues, eg both "chr1" and "chr1:100-200"
 * are reference names, we may quote using curly braces.
 * Thus "{chr1}:100-200" and "{chr1:100-200}" disambiguate the above example.
 *
 * Flags are used to control how parsing works, and can be one of the below.
 *
 * HTS_PARSE_LIST:
 *     If present, the region is assmed to be a comma separated list and
 *     position parsing will not contain commas (this implicitly
 *     clears HTS_PARSE_THOUSANDS_SEP in the call to hts_parse_decimal).
 *     On success the return pointer will be the start of the next region, ie
 *     the character after the comma.  (If *ret != '\0' then the caller can
 *     assume another region is present in the list.)
 *
 *     If not set then positions may contain commas.  In this case the return
 *     value should point to the end of the string, or NULL on failure.
 *
 * HTS_PARSE_ONE_COORD:
 *     If present, X:100 is treated as the single base pair region X:100-100.
 *     In this case X:-100 is shorthand for X:1-100 and X:100- is X:100-<end>.
 *     (This is the standard bcftools region convention.)
 *
 *     When not set X:100 is considered to be X:100-<end> where <end> is
 *     the end of chromosome X (set to HTS_POS_MAX here).  X:100- and X:-100
 *     are invalid.
 *     (This is the standard samtools region convention.)
 *
 * Note the supplied string expects 1 based inclusive coordinates, but the
 * returned coordinates start from 0 and are half open, so pos0 is valid
 * for use in e.g. "for (pos0 = beg; pos0 < end; pos0++) {...}"
 *
 * On success a pointer to the byte after the end of the entire region
 *            specifier is returned (plus any trailing comma), and tid,
 *            beg & end will be set.
 * On failure NULL is returned.
 */
const char *hts_parse_region(const char *s, int *tid, hts_pos_t *beg,
                             hts_pos_t *end, hts_name2id_f getid, void *hdr,
                             int flags)
{
    if (!s || !tid || !beg || !end || !getid)
        return NULL;

    size_t s_len = strlen(s);
    kstring_t ks = { 0, 0, NULL };

    const char *colon = NULL, *comma = NULL;
    int quoted = 0;

    if (flags & HTS_PARSE_LIST)
        flags &= ~HTS_PARSE_THOUSANDS_SEP;
    else
        flags |= HTS_PARSE_THOUSANDS_SEP;

    const char *s_end = s + s_len;

    // Braced quoting of references is permitted to resolve ambiguities.
    if (*s == '{') {
        const char *close = memchr(s, '}', s_len);
        if (!close) {
            hts_log_error("Mismatching braces in \"%s\"", s);
            *tid = -1;
            return NULL;
        }
        s++;
        s_len--;
        if (close[1] == ':')
            colon = close+1;
        quoted = 1; // number of trailing characters to trim

        // Truncate to this item only, if appropriate.
        if (flags & HTS_PARSE_LIST) {
            comma = strchr(close, ',');
            if (comma) {
                s_len = comma-s;
                s_end = comma+1;
            }
        }
    } else {
        // Truncate to this item only, if appropriate.
        if (flags & HTS_PARSE_LIST) {
            comma = strchr(s, ',');
            if (comma) {
                s_len = comma-s;
                s_end = comma+1;
            }
        }

        colon = hts_memrchr(s, ':', s_len);
    }

    // No colon is simplest case; just check and return.
    if (colon == NULL) {
        *beg = 0; *end = HTS_POS_MAX;
        kputsn(s, s_len-quoted, &ks); // convert to nul terminated string
        if (!ks.s) {
            *tid = -2;
            return NULL;
        }

        *tid = getid(hdr, ks.s);
        free(ks.s);

        return *tid >= 0 ? s_end : NULL;
    }

    // Has a colon, but check whole name first.
    if (!quoted) {
        *beg = 0; *end = HTS_POS_MAX;
        kputsn(s, s_len, &ks); // convert to nul terminated string
        if (!ks.s) {
            *tid = -2;
            return NULL;
        }
        if ((*tid = getid(hdr, ks.s)) >= 0) {
            // Entire name matches, but also check this isn't
            // ambiguous.  eg we have ref chr1 and ref chr1:100-200
            // both present.
            ks.l = 0;
            kputsn(s, colon-s, &ks); // convert to nul terminated string
            if (!ks.s) {
                *tid = -2;
                return NULL;
            }
            if (getid(hdr, ks.s) >= 0) {
                free(ks.s);
                *tid = -1;
                hts_log_error("Range is ambiguous. "
                              "Use {%s} or {%.*s}%s instead",
                              s, (int)(colon-s), s, colon);
                return NULL;
            }
            free(ks.s);

            return s_end;
        }
        if (*tid < -1) // Failed to parse header
            return NULL;
    }

    // Quoted, or unquoted and whole string isn't a name.
    // Check the pre-colon part is valid.
    ks.l = 0;
    kputsn(s, colon-s-quoted, &ks); // convert to nul terminated string
    if (!ks.s) {
        *tid = -2;
        return NULL;
    }
    *tid = getid(hdr, ks.s);
    free(ks.s);
    if (*tid < 0)
        return NULL;

    // Finally parse the post-colon coordinates
    char *hyphen;
    *beg = hts_parse_decimal(colon+1, &hyphen, flags) - 1;
    if (*beg < 0) {
        if (isdigit_c(*hyphen) || *hyphen == '\0' || *hyphen == ',') {
            // interpret chr:-100 as chr:1-100
            *end = *beg==-1 ? HTS_POS_MAX : -(*beg+1);
            *beg = 0;
            return s_end;
        } else if (*hyphen == '-') {
            *beg = 0;
        } else {
            hts_log_error("Unexpected string \"%s\" after region", hyphen);
            return NULL;
        }
    }

    if (*hyphen == '\0' || ((flags & HTS_PARSE_LIST) && *hyphen == ',')) {
        *end = flags & HTS_PARSE_ONE_COORD ? *beg+1 : HTS_POS_MAX;
    } else if (*hyphen == '-') {
        *end = hts_parse_decimal(hyphen+1, &hyphen, flags);
        if (*hyphen != '\0' && *hyphen != ',') {
            hts_log_error("Unexpected string \"%s\" after region", hyphen);
            return NULL;
        }
    } else {
        hts_log_error("Unexpected string \"%s\" after region", hyphen);
        return NULL;
    }

    if (*end == 0)
        *end = HTS_POS_MAX; // interpret chr:100- as chr:100-<end>

    if (*beg >= *end) return NULL;

    return s_end;
}

// Next release we should mark this as deprecated?
// Use hts_parse_region above instead.
const char *hts_parse_reg64(const char *s, hts_pos_t *beg, hts_pos_t *end)
{
    char *hyphen;
    const char *colon = strrchr(s, ':');
    if (colon == NULL) {
        *beg = 0; *end = HTS_POS_MAX;
        return s + strlen(s);
    }

    *beg = hts_parse_decimal(colon+1, &hyphen, HTS_PARSE_THOUSANDS_SEP) - 1;
    if (*beg < 0) *beg = 0;

    if (*hyphen == '\0') *end = HTS_POS_MAX;
    else if (*hyphen == '-') *end = hts_parse_decimal(hyphen+1, NULL, HTS_PARSE_THOUSANDS_SEP);
    else return NULL;

    if (*beg >= *end) return NULL;
    return colon;
}

const char *hts_parse_reg(const char *s, int *beg, int *end)
{
    hts_pos_t beg64 = 0, end64 = 0;
    const char *colon = hts_parse_reg64(s, &beg64, &end64);
    if (beg64 > INT_MAX) {
        hts_log_error("Position %"PRId64" too large", beg64);
        return NULL;
    }
    if (end64 > INT_MAX) {
        if (end64 == HTS_POS_MAX) {
            end64 = INT_MAX;
        } else {
            hts_log_error("Position %"PRId64" too large", end64);
            return NULL;
        }
    }
    *beg = beg64;
    *end = end64;
    return colon;
}

hts_itr_t *hts_itr_querys(const hts_idx_t *idx, const char *reg, hts_name2id_f getid, void *hdr, hts_itr_query_func *itr_query, hts_readrec_func *readrec)
{
    int tid;
    hts_pos_t beg, end;

    if (strcmp(reg, ".") == 0)
        return itr_query(idx, HTS_IDX_START, 0, 0, readrec);
    else if (strcmp(reg, "*") == 0)
        return itr_query(idx, HTS_IDX_NOCOOR, 0, 0, readrec);

    if (!hts_parse_region(reg, &tid, &beg, &end, getid, hdr, HTS_PARSE_THOUSANDS_SEP))
        return NULL;

    return itr_query(idx, tid, beg, end, readrec);
}

hts_itr_t *hts_itr_regions(const hts_idx_t *idx, hts_reglist_t *reglist, int count, hts_name2id_f getid, void *hdr, hts_itr_multi_query_func *itr_specific, hts_readrec_func *readrec, hts_seek_func *seek, hts_tell_func *tell) {

    int i;

    if (!reglist)
        return NULL;

    hts_itr_t *itr = (hts_itr_t*)calloc(1, sizeof(hts_itr_t));
    if (itr) {
        itr->n_reg = count;
        itr->readrec = readrec;
        itr->seek = seek;
        itr->tell = tell;
        itr->reg_list = reglist;
        itr->finished = 0;
        itr->nocoor = 0;
        itr->multi = 1;

        for (i = 0; i < itr->n_reg; i++) {
            if (itr->reg_list[i].reg) {
                if (!strcmp(itr->reg_list[i].reg, ".")) {
                    itr->reg_list[i].tid = HTS_IDX_START;
                    continue;
                }

                if (!strcmp(itr->reg_list[i].reg, "*")) {
                    itr->reg_list[i].tid = HTS_IDX_NOCOOR;
                    continue;
                }

                itr->reg_list[i].tid = getid(hdr, reglist[i].reg);
                if (itr->reg_list[i].tid < 0) {
                    if (itr->reg_list[i].tid < -1) {
                        hts_log_error("Failed to parse header");
                        hts_itr_destroy(itr);
                        return NULL;
                    } else {
                        hts_log_warning("Region '%s' specifies an unknown reference name. Continue anyway", reglist[i].reg);
                    }
                }
            }
        }

        qsort(itr->reg_list, itr->n_reg, sizeof(hts_reglist_t), compare_regions);
        if (itr_specific(idx, itr) != 0) {
            hts_log_error("Failed to create the multi-region iterator!");
            hts_itr_destroy(itr);
            itr = NULL;
        }
    }

    return itr;
}

int hts_itr_next(BGZF *fp, hts_itr_t *iter, void *r, void *data)
{
    int ret, tid;
    hts_pos_t beg, end;
    if (iter == NULL || iter->finished) return -1;
    if (iter->read_rest) {
        if (iter->curr_off) { // seek to the start
            if (bgzf_seek(fp, iter->curr_off, SEEK_SET) < 0) {
                hts_log_error("Failed to seek to offset %"PRIu64"%s%s",
                              iter->curr_off,
                              errno ? ": " : "", strerror(errno));
                return -2;
            }
            iter->curr_off = 0; // only seek once
        }
        ret = iter->readrec(fp, data, r, &tid, &beg, &end);
        if (ret < 0) iter->finished = 1;
        iter->curr_tid = tid;
        iter->curr_beg = beg;
        iter->curr_end = end;
        return ret;
    }
    // A NULL iter->off should always be accompanied by iter->finished.
    assert(iter->off != NULL);
    for (;;) {
        if (iter->curr_off == 0 || iter->curr_off >= iter->off[iter->i].v) { // then jump to the next chunk
            if (iter->i == iter->n_off - 1) { ret = -1; break; } // no more chunks
            if (iter->i < 0 || iter->off[iter->i].v != iter->off[iter->i+1].u) { // not adjacent chunks; then seek
                if (bgzf_seek(fp, iter->off[iter->i+1].u, SEEK_SET) < 0) {
                    hts_log_error("Failed to seek to offset %"PRIu64"%s%s",
                                  iter->off[iter->i+1].u,
                                  errno ? ": " : "", strerror(errno));
                    return -2;
                }
                iter->curr_off = bgzf_tell(fp);
            }
            ++iter->i;
        }
        if ((ret = iter->readrec(fp, data, r, &tid, &beg, &end)) >= 0) {
            iter->curr_off = bgzf_tell(fp);
            if (tid != iter->tid || beg >= iter->end) { // no need to proceed
                ret = -1; break;
            } else if (end > iter->beg && iter->end > beg) {
                iter->curr_tid = tid;
                iter->curr_beg = beg;
                iter->curr_end = end;
                return ret;
            }
        } else break; // end of file or error
    }
    iter->finished = 1;
    return ret;
}

int hts_itr_multi_next(htsFile *fd, hts_itr_t *iter, void *r)
{
    void *fp;
    int ret, tid, i, cr, ci;
    hts_pos_t beg, end;
    hts_reglist_t *found_reg;

    if (iter == NULL || iter->finished) return -1;

    if (iter->is_cram) {
        fp = fd->fp.cram;
    } else {
        fp = fd->fp.bgzf;
    }

    if (iter->read_rest) {
        if (iter->curr_off) { // seek to the start
            if (iter->seek(fp, iter->curr_off, SEEK_SET) < 0) {
                hts_log_error("Seek at offset %" PRIu64 " failed.", iter->curr_off);
                return -1;
            }
            iter->curr_off = 0; // only seek once
        }

        ret = iter->readrec(fp, fd, r, &tid, &beg, &end);
        if (ret < 0)
            iter->finished = 1;

        iter->curr_tid = tid;
        iter->curr_beg = beg;
        iter->curr_end = end;

        return ret;
    }
    // A NULL iter->off should always be accompanied by iter->finished.
    assert(iter->off != NULL || iter->nocoor != 0);

    int next_range = 0;
    for (;;) {
        // Note that due to the way bam indexing works, iter->off may contain
        // file chunks that are not actually needed as they contain data
        // beyond the end of the requested region.  These are filtered out
        // by comparing the tid and index into hts_reglist_t::intervals
        // (packed for reasons of convenience into iter->off[iter->i].max)
        // associated with the file region with iter->curr_tid and
        // iter->curr_intv.

        if (next_range
            || iter->curr_off == 0
            || iter->i >= iter->n_off
            || iter->curr_off >= iter->off[iter->i].v
            || (iter->off[iter->i].max >> 32 == iter->curr_tid
                && (iter->off[iter->i].max & 0xffffffff) < iter->curr_intv)) {

            // Jump to the next chunk.  It may be necessary to skip more
            // than one as the iter->off list can include overlapping entries.
            do {
                iter->i++;
            } while (iter->i < iter->n_off
                     && (iter->curr_off >= iter->off[iter->i].v
                         || (iter->off[iter->i].max >> 32 == iter->curr_tid
                             && (iter->off[iter->i].max & 0xffffffff) < iter->curr_intv)));

            if (iter->is_cram && iter->i < iter->n_off) {
                // Ensure iter->curr_reg is correct.
                //
                // We need this for CRAM as we shortcut some of the later
                // logic by getting an end-of-range and continuing to the
                // next offset.
                //
                // We cannot do this for BAM (and fortunately do not need to
                // either) because in BAM world a query to genomic positions
                // GX and GY leading to a seek offsets PX and PY may have
                // GX > GY and PX < PY.  (This is due to the R-tree and falling
                // between intervals, bumping up to a higher bin.)
                // CRAM strictly follows PX >= PY if GX >= GY, so this logic
                // works.
                int want_tid = iter->off[iter->i].max >> 32;
                if (!(iter->curr_reg < iter->n_reg &&
                      iter->reg_list[iter->curr_reg].tid == want_tid)) {
                    int j;
                    for (j = 0; j < iter->n_reg; j++)
                        if (iter->reg_list[j].tid == want_tid)
                            break;
                    if (j == iter->n_reg)
                        return -1;
                    iter->curr_reg = j;
                    iter->curr_tid = iter->reg_list[iter->curr_reg].tid;
                };
                iter->curr_intv = iter->off[iter->i].max & 0xffffffff;
            }

            if (iter->i >= iter->n_off) { // no more chunks, except NOCOORs
                if (iter->nocoor) {
                    next_range = 0;
                    if (iter->seek(fp, iter->nocoor_off, SEEK_SET) < 0) {
                        hts_log_error("Seek at offset %" PRIu64 " failed.", iter->nocoor_off);
                        return -1;
                    }
                    if (iter->is_cram) {
                        cram_range r = { HTS_IDX_NOCOOR };
                        cram_set_option(fp, CRAM_OPT_RANGE_NOSEEK, &r);
                    }

                    // The first slice covering the unmapped reads might
                    // contain a few mapped reads, so scroll
                    // forward until finding the first unmapped read.
                    do {
                        ret = iter->readrec(fp, fd, r, &tid, &beg, &end);
                    } while (tid >= 0 && ret >=0);

                    if (ret < 0)
                        iter->finished = 1;
                    else
                        iter->read_rest = 1;

                    iter->curr_off = 0; // don't seek any more
                    iter->curr_tid = tid;
                    iter->curr_beg = beg;
                    iter->curr_end = end;

                    return ret;
                } else {
                    ret = -1; break;
                }
            } else if (iter->i < iter->n_off) {
                // New chunk may overlap the last one, so ensure we
                // only seek forwards.
                if (iter->curr_off < iter->off[iter->i].u || next_range) {
                    iter->curr_off = iter->off[iter->i].u;

                    // CRAM has the capability of setting an end location.
                    // This means multi-threaded decodes can stop once they
                    // reach that point, rather than pointlessly decoding
                    // more slices than we'll be using.
                    //
                    // We have to be careful here.  Whenever we set the cram
                    // range we need a corresponding seek in order to ensure
                    // we can safely decode at that offset.  We use next_range
                    // var to ensure this is always true; this is set on
                    // end-of-range condition. It's never modified for BAM.
                    if (iter->is_cram) {
                        // Next offset.[uv] tuple, but it's already been
                        // included in our cram range, so don't seek and don't
                        // reset range so we can efficiently multi-thread.
                        if (next_range || iter->curr_off >= iter->end) {
                            if (iter->seek(fp, iter->curr_off, SEEK_SET) < 0) {
                                hts_log_error("Seek at offset %" PRIu64
                                        " failed.", iter->curr_off);
                                return -1;
                            }

                            // Find the genomic range matching this interval.
                            int j;
                            hts_reglist_t *rl = &iter->reg_list[iter->curr_reg];
                            cram_range r = {
                                    rl->tid,
                                    rl->intervals[iter->curr_intv].beg,
                                    rl->intervals[iter->curr_intv].end
                            };

                            // Expand it up to cover neighbouring intervals.
                            // Note we can only have a single chromosome in a
                            // range, so if we detect our blocks span chromosomes
                            // or we have a multi-ref mode slice, we just use
                            // HTS_IDX_START refid instead.  This doesn't actually
                            // seek (due to CRAM_OPT_RANGE_NOSEEK) and is simply
                            // and indicator of decoding with no end limit.
                            //
                            // That isn't as efficient as it could be, but it's
                            // no poorer than before and it works.
                            int tid = r.refid;
                            int64_t end = r.end;
                            int64_t v = iter->off[iter->i].v;
                            j = iter->i+1;
                            while (j < iter->n_off) {
                                if (iter->off[j].u > v)
                                    break;

                                uint64_t max = iter->off[j].max;
                                if ((max>>32) != tid)
                                    tid = HTS_IDX_START; // => no range limit

                                if (end < rl->intervals[max & 0xffffffff].end)
                                    end = rl->intervals[max & 0xffffffff].end;
                                if (v < iter->off[j].v)
                                    v = iter->off[j].v;
                                j++;
                            }
                            r.refid = tid;
                            r.end = end;

                            // Remember maximum 'v' here so we don't do
                            // unnecessary subsequent seeks for the next
                            // regions.  We can't change curr_off, but
                            // beg/end are used only by single region iterator so
                            // we cache it there to avoid changing the struct.
                            iter->end = v;

                            cram_set_option(fp, CRAM_OPT_RANGE_NOSEEK, &r);
                            next_range = 0;
                        }
                    } else { // Not CRAM
                        if (iter->seek(fp, iter->curr_off, SEEK_SET) < 0) {
                            hts_log_error("Seek at offset %" PRIu64 " failed.",
                                          iter->curr_off);
                            return -1;
                        }
                    }
                }
            }
        }

        ret = iter->readrec(fp, fd, r, &tid, &beg, &end);
        if (ret < 0) {
            if (iter->is_cram && cram_eof(fp)) {
                // Skip to end of range
                //
                // We should never be adjusting curr_off manually unless
                // we also can guarantee we'll be doing a seek after to
                // a new location.  Otherwise we'll be reading wrong offset
                // for the next container.
                //
                // We ensure this by adjusting our CRAM_OPT_RANGE
                // accordingly above, but to double check we also
                // set the skipped_block flag to enforce a seek also.
                iter->curr_off = iter->off[iter->i].v;
                next_range = 1;

                // Next region
                if (++iter->curr_intv >= iter->reg_list[iter->curr_reg].count){
                    if (++iter->curr_reg >= iter->n_reg)
                        break;
                    iter->curr_intv = 0;
                    iter->curr_tid = iter->reg_list[iter->curr_reg].tid;
                }
                continue;
            } else {
                break;
            }
        }

        iter->curr_off = iter->tell(fp);

        if (tid != iter->curr_tid) {
            hts_reglist_t key;
            key.tid = tid;

            found_reg = (hts_reglist_t *)bsearch(&key, iter->reg_list,
                                                 iter->n_reg,
                                                 sizeof(hts_reglist_t),
                                                 compare_regions);
            if (!found_reg)
                continue;

            iter->curr_reg = (found_reg - iter->reg_list);
            iter->curr_tid = tid;
            iter->curr_intv = 0;
        }

        cr = iter->curr_reg;
        ci = iter->curr_intv;

        for (i = ci; i < iter->reg_list[cr].count; i++) {
            if (end > iter->reg_list[cr].intervals[i].beg &&
                iter->reg_list[cr].intervals[i].end > beg) {
                iter->curr_beg = beg;
                iter->curr_end = end;
                iter->curr_intv = i;

                return ret;
            }

            // Check if the read starts beyond intervals[i].end
            // If so, the interval is finished so move on to the next.
            if (beg > iter->reg_list[cr].intervals[i].end)
                iter->curr_intv = i + 1;

            // No need to keep searching if the read ends before intervals[i].beg
            if (end < iter->reg_list[cr].intervals[i].beg)
                break;
        }
    }
    iter->finished = 1;

    return ret;
}

/**********************
 *** Retrieve index ***
 **********************/
// Local_fn and local_len will return a sub-region of 'fn'.
// Eg http://elsewhere/dir/foo.bam.bai?a=b may return
// foo.bam.bai via local_fn and local_len.
//
// Returns -1 if index couldn't be opened.
//         -2 on other errors
static int idx_test_and_fetch(const char *fn, const char **local_fn, int *local_len, int download)
{
    hFILE *remote_hfp = NULL;
    hFILE *local_fp = NULL;
    int save_errno;
    htsFormat fmt;
    kstring_t s = KS_INITIALIZE;
    kstring_t tmps = KS_INITIALIZE;

    if (hisremote(fn)) {
        const int buf_size = 1 * 1024 * 1024;
        int l;
        const char *p, *e;
        // Ignore ?# params: eg any file.fmt?param=val, except for S3 URLs
        e = fn + ((strncmp(fn, "s3://", 5) && strncmp(fn, "s3+http://", 10) && strncmp(fn, "s3+https://", 11)) ? strcspn(fn, "?#") : strcspn(fn, "?"));
        // Find the previous slash from there.
        p = e;
        while (p > fn && *p != '/') p--;
        if (*p == '/') p++;

        // Attempt to open local file first
        kputsn(p, e-p, &s);
        if (access(s.s, R_OK) == 0)
        {
            free(s.s);
            *local_fn = p;
            *local_len = e-p;
            return 0;
        }

        // Attempt to open remote file. Stay quiet on failure, it is OK to fail when trying first .csi then .bai or .tbi index.
        if ((remote_hfp = hopen(fn, "r")) == 0) {
            hts_log_info("Failed to open index file '%s'", fn);
            free(s.s);
            return -1;
        }
        if (hts_detect_format(remote_hfp, &fmt)) {
            hts_log_error("Failed to detect format of index file '%s'", fn);
            goto fail;
        }
        if (fmt.category != index_file || (fmt.format != bai &&  fmt.format != csi && fmt.format != tbi
                && fmt.format != crai && fmt.format != fai_format)) {
            hts_log_error("Format of index file '%s' is not supported", fn);
            goto fail;
        }

        if (download) {
            if ((local_fp = hts_open_tmpfile(s.s, "wx", &tmps)) == NULL) {
                hts_log_error("Failed to create file %s in the working directory", p);
                goto fail;
            }
            hts_log_info("Downloading file %s to local directory", fn);
            uint8_t *buf = (uint8_t*)calloc(buf_size, 1);
            if (!buf) {
                hts_log_error("%s", strerror(errno));
                goto fail;
            }
            while ((l = hread(remote_hfp, buf, buf_size)) > 0) {
                if (hwrite(local_fp, buf, l) != l) {
                    hts_log_error("Failed to write data to %s : %s",
                            fn, strerror(errno));
                    free(buf);
                    goto fail;
                }
            }
            free(buf);
            if (l < 0) {
                hts_log_error("Error reading \"%s\"", fn);
                goto fail;
            }
            if (hclose(local_fp) < 0) {
                hts_log_error("Error closing %s : %s", fn, strerror(errno));
                local_fp = NULL;
                goto fail;
            }
            local_fp = NULL;
            if (rename(tmps.s, s.s) < 0) {
                hts_log_error("Error renaming %s : %s", tmps.s, strerror(errno));
                goto fail;
            }
            ks_clear(&tmps);

            *local_fn = p;
            *local_len = e-p;
        } else {
            *local_fn = fn;
            *local_len = e-fn;
        }

        if (hclose(remote_hfp) != 0) {
            hts_log_error("Failed to close remote file %s", fn);
        }

        free(tmps.s);
        free(s.s);
        return 0;
    } else {
        hFILE *local_hfp;
        if ((local_hfp = hopen(fn, "r")) == 0) return -1;
        hclose_abruptly(local_hfp);
        *local_fn = fn;
        *local_len = strlen(fn);
        return 0;
    }

 fail:
    save_errno = errno;
    if (remote_hfp) hclose_abruptly(remote_hfp);
    if (local_fp) hclose_abruptly(local_fp);
    if (tmps.l > 0) unlink(tmps.s);
    free(tmps.s);
    free(s.s);
    errno = save_errno;
    return -2;
}

/*
 * Check the existence of a local index file using part of the alignment file name.
 * The order is alignment.bam.csi, alignment.csi, alignment.bam.bai, alignment.bai
 * @param fn    - pointer to the file name
 * @param fnidx - pointer to the index file name placeholder
 * @return        1 for success, 0 for failure
 */
int hts_idx_check_local(const char *fn, int fmt, char **fnidx) {
    int i, l_fn, l_ext;
    const char *fn_tmp = NULL;
    char *fnidx_tmp;
    char *csi_ext = ".csi";
    char *bai_ext = ".bai";
    char *tbi_ext = ".tbi";
    char *crai_ext = ".crai";
    char *fai_ext = ".fai";

    if (!fn)
        return 0;

    if (hisremote(fn)) {
        for (i = strlen(fn) - 1; i >= 0; --i)
            if (fn[i] == '/') {
                fn_tmp = (char *)&fn[i+1];
                break;
            }
    } else {
        // Borrowed from hopen_fd_fileuri()
        if (strncmp(fn, "file://localhost/", 17) == 0) fn_tmp = fn + 16;
        else if (strncmp(fn, "file:///", 8) == 0) fn_tmp = fn + 7;
        else fn_tmp = fn;
#if defined(_WIN32) || defined(__MSYS__)
        // For cases like C:/foo
        if (fn_tmp[0] == '/' && fn_tmp[1] && fn_tmp[2] == ':' && fn_tmp[3] == '/')
            fn_tmp++;
#endif
    }

    if (!fn_tmp) return 0;
    hts_log_info("Using alignment file '%s'", fn_tmp);
    l_fn = strlen(fn_tmp); l_ext = 5;
    fnidx_tmp = (char*)calloc(l_fn + l_ext + 1, 1);
    if (!fnidx_tmp) return 0;

    struct stat sbuf;

    // Try alignment.bam.csi first
    strcpy(fnidx_tmp, fn_tmp); strcpy(fnidx_tmp + l_fn, csi_ext);
    if(stat(fnidx_tmp, &sbuf) == 0) {
        *fnidx = fnidx_tmp;
        return 1;
    } else { // Then try alignment.csi
        for (i = l_fn - 1; i > 0; --i)
            if (fnidx_tmp[i] == '.') {
                strcpy(fnidx_tmp + i, csi_ext);
                if(stat(fnidx_tmp, &sbuf) == 0) {
                    *fnidx = fnidx_tmp;
                    return 1;
                }
                break;
            }
    }
    if (fmt == HTS_FMT_BAI) {
        // Next, try alignment.bam.bai
        strcpy(fnidx_tmp, fn_tmp); strcpy(fnidx_tmp + l_fn, bai_ext);
        if(stat(fnidx_tmp, &sbuf) == 0) {
            *fnidx = fnidx_tmp;
            return 1;
        } else { // And finally, try alignment.bai
            for (i = l_fn - 1; i > 0; --i)
                if (fnidx_tmp[i] == '.') {
                    strcpy(fnidx_tmp + i, bai_ext);
                    if(stat(fnidx_tmp, &sbuf) == 0) {
                        *fnidx = fnidx_tmp;
                        return 1;
                    }
                    break;
                }
        }
    } else if (fmt == HTS_FMT_TBI) { // Or .tbi
        strcpy(fnidx_tmp, fn_tmp); strcpy(fnidx_tmp + l_fn, tbi_ext);
        if(stat(fnidx_tmp, &sbuf) == 0) {
            *fnidx = fnidx_tmp;
            return 1;
        } else {
            for (i = l_fn - 1; i > 0; --i)
                if (fnidx_tmp[i] == '.') {
                    strcpy(fnidx_tmp + i, tbi_ext);
                    if(stat(fnidx_tmp, &sbuf) == 0) {
                        *fnidx = fnidx_tmp;
                        return 1;
                    }
                    break;
                }
        }
    } else if (fmt == HTS_FMT_CRAI) { // Or .crai
        strcpy(fnidx_tmp, fn_tmp); strcpy(fnidx_tmp + l_fn, crai_ext);
        if(stat(fnidx_tmp, &sbuf) == 0) {
            *fnidx = fnidx_tmp;
            return 1;
        } else {
            for (i = l_fn - 1; i > 0; --i)
                if (fnidx_tmp[i] == '.') {
                    strcpy(fnidx_tmp + i, crai_ext);
                    if(stat(fnidx_tmp, &sbuf) == 0) {
                        *fnidx = fnidx_tmp;
                        return 1;
                    }
                    break;
                }
        }
    } else if (fmt == HTS_FMT_FAI) { // Or .fai
        strcpy(fnidx_tmp, fn_tmp); strcpy(fnidx_tmp + l_fn, fai_ext);
        *fnidx = fnidx_tmp;
        if(stat(fnidx_tmp, &sbuf) == 0)
            return 1;
        else
            return 0;
    }

    free(fnidx_tmp);
    return 0;
}

static char *idx_filename(const char *fn, const char *ext, int download) {
    int ret, local_len;
    char *fnidx;
    const char *local_fn = NULL;
    kstring_t buffer = KS_INITIALIZE;

    // First try : append `ext` to `fn`
    if (!(fnidx = haddextension(&buffer, fn, 0, ext))) {
        free(buffer.s);
        return NULL;
    }
    if ((ret = idx_test_and_fetch(fnidx, &local_fn, &local_len, download)) == -1) {
        // Second try : replace suffix of `fn` with `ext`
        if (!(fnidx = haddextension(&buffer, fn, 1, ext))) {
            free(buffer.s);
            return NULL;
        }
        ret = idx_test_and_fetch(fnidx, &local_fn, &local_len, download);
    }

    if (ret < 0) {
        free(buffer.s);
        return NULL;
    }

    memmove(fnidx, local_fn, local_len);
    fnidx[local_len] = 0;
    return fnidx;
}

char *hts_idx_getfn(const char *fn, const char *ext)
{
    return idx_filename(fn, ext, HTS_IDX_SAVE_REMOTE);
}

char *hts_idx_locatefn(const char *fn, const char *ext)
{
    return idx_filename(fn, ext, 0);
}

static hts_idx_t *idx_find_and_load(const char *fn, int fmt, int flags)
{
    char *fnidx = strstr(fn, HTS_IDX_DELIM);
    hts_idx_t *idx;

    if ( fnidx ) {
        char *fn2 = strdup(fn);
        if (!fn2) {
            hts_log_error("%s", strerror(errno));
            return NULL;
        }
        fn2[fnidx - fn] = '\0';
        fnidx += strlen(HTS_IDX_DELIM);
        idx = hts_idx_load3(fn2, fnidx, fmt, flags);
        free(fn2);
        return idx;
    }

    if (hts_idx_check_local(fn, fmt, &fnidx) == 0 && hisremote(fn)) {
        if (flags & HTS_IDX_SAVE_REMOTE) {
            fnidx = hts_idx_getfn(fn, ".csi");
            if (!fnidx) {
                switch (fmt) {
                case HTS_FMT_BAI: fnidx = hts_idx_getfn(fn, ".bai"); break;
                case HTS_FMT_TBI: fnidx = hts_idx_getfn(fn, ".tbi"); break;
                default: break;
                }
            }
        } else {
            fnidx = idx_filename(fn, ".csi", 0);
            if (!fnidx) {
                switch (fmt) {
                case HTS_FMT_BAI: fnidx = idx_filename(fn, ".bai", 0); break;
                case HTS_FMT_TBI: fnidx = idx_filename(fn, ".tbi", 0); break;
                default: break;
                }
            }
        }
    }
    if (!fnidx) {
        if (!(flags & HTS_IDX_SILENT_FAIL))
            hts_log_error("Could not retrieve index file for '%s'", fn);
        return 0;
    }

    if (flags & HTS_IDX_SAVE_REMOTE)
        idx = hts_idx_load3(fn, fnidx, fmt, flags);
    else
        idx = idx_read(fnidx);
    free(fnidx);
    return idx;
}

hts_idx_t *hts_idx_load(const char *fn, int fmt) {
    return idx_find_and_load(fn, fmt, 1);
}

hts_idx_t *hts_idx_load2(const char *fn, const char *fnidx)
{
    return hts_idx_load3(fn, fnidx, 0, 0);
}

hts_idx_t *hts_idx_load3(const char *fn, const char *fnidx, int fmt, int flags)
{
    const char *local_fn = NULL;
    char *local_fnidx = NULL;
    int local_len;
    if (!fnidx)
        return idx_find_and_load(fn, fmt, flags);

    // Check that the index file is up to date, the main file might have changed
    struct stat stat_idx,stat_main;
    int remote_fn = hisremote(fn), remote_fnidx = hisremote(fnidx);
    if ( !remote_fn && !remote_fnidx
         && !stat(fn, &stat_main) && !stat(fnidx, &stat_idx) )
    {
        if ( stat_idx.st_mtime < stat_main.st_mtime )
            hts_log_warning("The index file is older than the data file: %s", fnidx);
    }

    if (remote_fnidx && (flags & HTS_IDX_SAVE_REMOTE))
    {
        int ret = idx_test_and_fetch(fnidx, &local_fn, &local_len, 1);
        if (ret == 0) {
            local_fnidx = strdup(local_fn);
            if (local_fnidx) {
                local_fnidx[local_len] = '\0';
                fnidx = local_fnidx;
            }
        }
    }

    hts_idx_t *idx = idx_read(fnidx);
    if (!idx && !(flags & HTS_IDX_SILENT_FAIL))
        hts_log_error("Could not load local index file '%s'", fnidx);

    free(local_fnidx);

    return idx;
}



/**********************
 ***     Memory     ***
 **********************/

/* For use with hts_expand macros *only* */
HTSLIB_EXPORT
size_t hts_realloc_or_die(size_t n, size_t m, size_t m_sz, size_t size,
                          int clear, void **ptr, const char *func) {
    /* If new_m and size are both below this limit, multiplying them
       together can't overflow */
    const size_t safe = (size_t) 1 << (sizeof(size_t) * 4);
    void *new_ptr;
    size_t bytes, new_m;

    new_m = n;
    kroundup_size_t(new_m);

    bytes = size * new_m;

    /* Check for overflow.  Both ensure that new_m will fit in m (we make the
       pessimistic assumption that m is signed), and that bytes has not
       wrapped around. */
    if (new_m > (((size_t) 1 << (m_sz * 8 - 1)) - 1)
        || ((size > safe || new_m > safe)
            && bytes / new_m != size)) {
        errno = ENOMEM;
        goto die;
    }

    new_ptr = realloc(*ptr, bytes);
    if (new_ptr == NULL) goto die;

    if (clear) {
        if (new_m > m) {
            memset((char *) new_ptr + m * size, 0, (new_m - m) * size);
        }
    }

    *ptr = new_ptr;

    return new_m;

 die:
    hts_log_error("%s", strerror(errno));
    exit(1);
}

/*
 * Companion to hts_resize() macro that does the actual allocation.
 *
 * Somewhat complicated as hts_resize() needs to write the new allocated
 * size back into *size_in_out, and the value pointed to may either be
 * int32_t, uint32_t or size_t depending on which array is being resized.
 * This is solved by making `size_in_out` a void pointer, getting the macro
 * to pass in the size of the item pointed to (in `size_sz`) and then using
 * an appropriate cast (based on the value of size_sz).  The function
 * ensures that the maximum size will be storable in a signed type of
 * the given size so storing to an int32_t should work correctly.
 *
 * Assumes that sizeof(uint32_t) and sizeof(int32_t) is 4,
 * sizeof(uint64_t) and sizeof(int64_t) is 8 and sizeof(size_t) is
 * either 4 or 8.  It also assumes casting from unsigned to signed will
 * work as long as the top bit isn't set.
 */

int hts_resize_array_(size_t item_size, size_t num, size_t size_sz,
                      void *size_in_out, void **ptr_in_out, int flags,
                      const char *func) {
    /* If new_size and item_size are both below this limit, multiplying them
       together can't overflow */
    const size_t safe = (size_t) 1 << (sizeof(size_t) * 4);
    void *new_ptr;
    size_t bytes, new_size;

    new_size = num;
    kroundup_size_t(new_size);
    bytes = item_size * new_size;

    /* Check for overflow.  Both ensure that alloc will fit in alloc_in_out (we
       make the pessimistic assumption that *alloc_in_out is signed), and that
       bytes has not wrapped around. */

    if ((new_size > (((size_t) 1 << (size_sz * 8 - 1)) - 1))
        || (((item_size > safe) || (new_size > safe))
            && bytes / new_size != item_size)) {
        hts_log(HTS_LOG_ERROR, func, "Memory allocation too large");
        errno = ENOMEM;
        return -1;
    }

    new_ptr = realloc(*ptr_in_out, bytes);
    if (new_ptr == NULL) {
        int save_errno = errno;
        hts_log(HTS_LOG_ERROR, func, "%s", strerror(errno));
        errno = save_errno;
        return -1;
    }

    if (flags & HTS_RESIZE_CLEAR) {
        size_t old_size;
        switch (size_sz) {
        case 4: old_size = *((uint32_t *) size_in_out); break;
        case 8: old_size = *((uint64_t *) size_in_out); break;
        default: abort();
        }
        if (new_size > old_size) {
            memset((char *) new_ptr + old_size * item_size, 0,
                   (new_size - old_size) * item_size);
        }
    }

    switch (size_sz) {
    case 4: *((uint32_t *) size_in_out) = new_size; break;
    case 8: *((uint64_t *) size_in_out) = new_size; break;
    default: abort();
    }

    *ptr_in_out = new_ptr;
    return 0;
}

void hts_lib_shutdown()
{
    hfile_shutdown(1);
}

void hts_free(void *ptr) {
    free(ptr);
}

void hts_set_log_level(enum htsLogLevel level)
{
    hts_verbose = level;
}

enum htsLogLevel hts_get_log_level()
{
    return hts_verbose;
}

static char get_severity_tag(enum htsLogLevel severity)
{
    switch (severity) {
    case HTS_LOG_ERROR:
        return 'E';
    case HTS_LOG_WARNING:
        return 'W';
    case HTS_LOG_INFO:
        return 'I';
    case HTS_LOG_DEBUG:
        return 'D';
    case HTS_LOG_TRACE:
        return 'T';
    default:
        break;
    }

    return '*';
}

void hts_log(enum htsLogLevel severity, const char *context, const char *format, ...)
{
    int save_errno = errno;
    if (severity <= hts_verbose) {
        va_list argptr;

        fprintf(stderr, "[%c::%s] ", get_severity_tag(severity), context);

        va_start(argptr, format);
        vfprintf(stderr, format, argptr);
        va_end(argptr);

        fprintf(stderr, "\n");
    }
    errno = save_errno;
}<|MERGE_RESOLUTION|>--- conflicted
+++ resolved
@@ -1372,13 +1372,9 @@
         va_end(args);
         if (fp->is_bgzf)
             fp->fp.bgzf->compress_level = level;
-<<<<<<< HEAD
         else if (fp->format.format == cram)
             return cram_set_option(fp->fp.cram, opt, level);
         return 0;
-=======
-        break;
->>>>>>> f895c674
     }
 
     case HTS_OPT_FILTER: {
