--- conflicted
+++ resolved
@@ -242,15 +242,10 @@
     return (n==nbytes)? (ssize_t) n : hwrite2(fp, buffer, nbytes, n);
 }
 
-<<<<<<< HEAD
 /// For writing streams, flush buffered output to the underlying stream
 /** @return  0 if successful, or `EOF` if an error occurred.
-=======
-/*!
-  @abstract  For writing streams, flush buffered output to the underlying stream,
-    including low-level flushing such as via fdatasync(2)
-  @return    0 if successful, or EOF if an error occurred.
->>>>>>> 7a54ff90
+
+This includes low-level flushing such as via `fdatasync(2)`.
 */
 int hflush(hFILE *fp) HTS_RESULT_USED;
 
