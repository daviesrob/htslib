--- conflicted
+++ resolved
@@ -183,11 +183,8 @@
     CRAM_OPT_USE_LZMA,
     CRAM_OPT_USE_RANS,
     CRAM_OPT_REQUIRED_FIELDS,
-<<<<<<< HEAD
     CRAM_OPT_LOSSY_NAMES,
-=======
     CRAM_OPT_BASES_PER_SLICE,
->>>>>>> 7bf85c25
 
     // General purpose
     HTS_OPT_COMPRESSION_LEVEL = 100,
