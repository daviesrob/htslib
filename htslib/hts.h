/*  hts.h -- format-neutral I/O, indexing, and iterator API functions.

    Copyright (C) 2012-2014 Genome Research Ltd.
    Copyright (C) 2012 Broad Institute.

    Author: Heng Li <lh3@sanger.ac.uk>

Permission is hereby granted, free of charge, to any person obtaining a copy
of this software and associated documentation files (the "Software"), to deal
in the Software without restriction, including without limitation the rights
to use, copy, modify, merge, publish, distribute, sublicense, and/or sell
copies of the Software, and to permit persons to whom the Software is
furnished to do so, subject to the following conditions:

The above copyright notice and this permission notice shall be included in
all copies or substantial portions of the Software.

THE SOFTWARE IS PROVIDED "AS IS", WITHOUT WARRANTY OF ANY KIND, EXPRESS OR
IMPLIED, INCLUDING BUT NOT LIMITED TO THE WARRANTIES OF MERCHANTABILITY,
FITNESS FOR A PARTICULAR PURPOSE AND NONINFRINGEMENT. IN NO EVENT SHALL
THE AUTHORS OR COPYRIGHT HOLDERS BE LIABLE FOR ANY CLAIM, DAMAGES OR OTHER
LIABILITY, WHETHER IN AN ACTION OF CONTRACT, TORT OR OTHERWISE, ARISING
FROM, OUT OF OR IN CONNECTION WITH THE SOFTWARE OR THE USE OR OTHER
DEALINGS IN THE SOFTWARE.  */

#ifndef HTSLIB_HTS_H
#define HTSLIB_HTS_H

#include <stddef.h>
#include <stdint.h>

#include "cram/os.h"

/*
 * Functions for reading and writing to potentially unaligned addresses.
 * These could perhaps be replaced by system specific opcodes (eg on MIPS).
 *
 * Note we may also be able to combine unaligned memory I/O and
 * endianness swapping into compound functions for better
 * optimisation.
 */
#ifdef ALLOW_UAC
static inline float ua_read_f(const float *ip) { return *ip; }
static inline double ua_read_d(const double *ip) { return *ip; }
static inline uint64_t ua_read8(const uint64_t *ip) { return *ip; }
static inline uint32_t ua_read4(const uint32_t *ip) { return *ip; }
static inline uint16_t ua_read2(const uint16_t *ip) { return *ip; }
static inline  int64_t ua_read8s(const int64_t *ip) { return *ip; }
static inline  int32_t ua_read4s(const int32_t *ip) { return *ip; }
static inline  int16_t ua_read2s(const int16_t *ip) { return *ip; }

static inline void ua_write_f(float *ip, float v) {*ip=v;}
static inline void ua_write_d(double *ip, double v) {*ip=v;}
static inline void ua_write8 (uint64_t *ip, uint64_t v) {*ip=v;}
static inline void ua_write4 (uint32_t *ip, uint32_t v) {*ip=v;}
static inline void ua_write2 (uint16_t *ip, uint16_t v) {*ip=v;}
static inline void ua_write8s( int64_t *ip,  int64_t v) {*ip=v;}
static inline void ua_write4s( int32_t *ip,  int32_t v) {*ip=v;}
static inline void ua_write2s( int16_t *ip,  int16_t v) {*ip=v;}

#else
static inline float ua_read_f(const float *ip) {
    unsigned char *cp = (unsigned char *)ip;
    union {
	unsigned char c[4];
	float f;
    } u = {{cp[0],cp[1],cp[2],cp[3]}};
    return u.f;
}

static inline void ua_write_f(float *ip, float v) {
    unsigned char *cp = (unsigned char *)ip;
    union {
	float f;
	unsigned char c[4];
    } u = {v};
    cp[0] = u.c[0];
    cp[1] = u.c[1];
    cp[2] = u.c[2];
    cp[3] = u.c[3];
}

static inline float ua_read_d(const double *ip) {
    unsigned char *cp = (unsigned char *)ip;
    union {
	unsigned char c[8];
	double d;
    } u = {{cp[0],cp[1],cp[2],cp[3],
	    cp[4],cp[5],cp[6],cp[7]}};
    return u.d;
}

static inline void ua_write_d(double *ip, double v) {
    unsigned char *cp = (unsigned char *)ip;
    union {
	double d;
	unsigned char c[8];
    } u = {v};
    cp[0] = u.c[0];
    cp[1] = u.c[1];
    cp[2] = u.c[2];
    cp[3] = u.c[3];
    cp[4] = u.c[4];
    cp[5] = u.c[5];
    cp[6] = u.c[6];
    cp[7] = u.c[7];
}

static inline uint64_t ua_read8(const uint64_t *ip) {
    unsigned char *cp = (unsigned char *)ip;
    union {
	unsigned char c[8];
	uint64_t i;
    } u = {{cp[0],cp[1],cp[2],cp[3],
	    cp[4],cp[5],cp[6],cp[7]}};
    return u.i;
}

static inline void ua_write8(uint64_t *ip, uint64_t v) {
    unsigned char *cp = (unsigned char *)ip;
    union {
	uint64_t i;
	unsigned char c[8];
    } u = {v};
    cp[0] = u.c[0];
    cp[1] = u.c[1];
    cp[2] = u.c[2];
    cp[3] = u.c[3];
    cp[4] = u.c[4];
    cp[5] = u.c[5];
    cp[6] = u.c[6];
    cp[7] = u.c[7];
}

static inline uint32_t ua_read4(const uint32_t *ip) {
    unsigned char *cp = (unsigned char *)ip;
    union {
	unsigned char c[4];
	uint32_t i;
    } u = {{cp[0],cp[1],cp[2],cp[3]}};
    return u.i;
}

static inline void ua_write4(uint32_t *ip, uint32_t v) {
    unsigned char *cp = (unsigned char *)ip;
    union {
	uint32_t i;
	unsigned char c[4];
    } u = {v};
    cp[0] = u.c[0];
    cp[1] = u.c[1];
    cp[2] = u.c[2];
    cp[3] = u.c[3];
}

static inline uint16_t ua_read2(const uint16_t *ip) {
    unsigned char *cp = (unsigned char *)ip;
    union {
	unsigned char c[2];
	uint16_t i;
    } u = {{cp[0],cp[1]}};
    return u.i;
}

static inline void ua_write2(uint16_t *ip, uint32_t v) {
    unsigned char *cp = (unsigned char *)ip;
    union {
	uint16_t i;
	unsigned char c[2];
    } u = {v};
    cp[0] = u.c[0];
    cp[1] = u.c[1];
}

// Signed versions. FIXME: Maybe have u for unsigned and nothing for signed instead of s.
static inline int64_t ua_read8s(const int64_t *ip) {
    unsigned char *cp = (unsigned char *)ip;
    union {
	unsigned char c[8];
	int64_t i;
    } u = {{cp[0],cp[1],cp[2],cp[3],
	    cp[4],cp[5],cp[6],cp[7]}};
    return u.i;
}

static inline void ua_write8s(uint64_t *ip, int64_t v) {
    unsigned char *cp = (unsigned char *)ip;
    union {
	int64_t i;
	unsigned char c[8];
    } u = {v};
    cp[0] = u.c[0];
    cp[1] = u.c[1];
    cp[2] = u.c[2];
    cp[3] = u.c[3];
    cp[4] = u.c[4];
    cp[5] = u.c[5];
    cp[6] = u.c[6];
    cp[7] = u.c[7];
}

static inline uint32_t ua_read4s(const int32_t *ip) {
    unsigned char *cp = (unsigned char *)ip;
    union {
	unsigned char c[4];
	int32_t i;
    } u = {{cp[0],cp[1],cp[2],cp[3]}};
    return u.i;
}

static inline void ua_write4s(uint32_t *ip, int32_t v) {
    unsigned char *cp = (unsigned char *)ip;
    union {
	int32_t i;
	unsigned char c[4];
    } u = {v};
    cp[0] = u.c[0];
    cp[1] = u.c[1];
    cp[2] = u.c[2];
    cp[3] = u.c[3];
}

static inline int16_t ua_read2s(const int16_t *ip) {
    unsigned char *cp = (unsigned char *)ip;
    union {
	unsigned char c[2];
	int16_t i;
    } u = {{cp[0],cp[1]}};
    return u.i;
}

static inline void ua_write2s(uint16_t *ip, int32_t v) {
    unsigned char *cp = (unsigned char *)ip;
    union {
	int16_t i;
	unsigned char c[2];
    } u = {v};
    cp[0] = u.c[0];
    cp[1] = u.c[1];
}
#endif /* ALLOW_UAC */

#ifndef HTS_BGZF_TYPEDEF
typedef struct BGZF BGZF;
#define HTS_BGZF_TYPEDEF
#endif
struct cram_fd;
struct hFILE;

#ifndef KSTRING_T
#define KSTRING_T kstring_t
typedef struct __kstring_t {
    size_t l, m;
    char *s;
} kstring_t;
#endif

#ifndef kroundup32
#define kroundup32(x) (--(x), (x)|=(x)>>1, (x)|=(x)>>2, (x)|=(x)>>4, (x)|=(x)>>8, (x)|=(x)>>16, ++(x))
#endif

/**
 * hts_expand()  - expands memory block pointed to by $ptr;
 * hts_expand0()   the latter sets the newly allocated part to 0.
 *
 * @param n     requested number of elements of type type_t
 * @param m     size of memory allocated
 */
#define hts_expand(type_t, n, m, ptr) if ((n) > (m)) { \
        (m) = (n); kroundup32(m); \
        (ptr) = (type_t*)realloc((ptr), (m) * sizeof(type_t)); \
    }
#define hts_expand0(type_t, n, m, ptr) if ((n) > (m)) { \
        int t = (m); (m) = (n); kroundup32(m); \
        (ptr) = (type_t*)realloc((ptr), (m) * sizeof(type_t)); \
        memset(((type_t*)ptr)+t,0,sizeof(type_t)*((m)-t)); \
    }

/************
 * File I/O *
 ************/

typedef struct {
    uint32_t is_bin:1, is_write:1, is_be:1, is_cram:1, is_compressed:2, is_kstream:1, dummy:25;
    int64_t lineno;
    kstring_t line;
    char *fn, *fn_aux;
    union {
        BGZF *bgzf;
        struct cram_fd *cram;
        struct hFILE *hfile;
        void *voidp;
    } fp;
} htsFile;

/**********************
 * Exported functions *
 **********************/

extern int hts_verbose;

/*! @abstract Table for converting a nucleotide character to the 4-bit encoding. */
extern const unsigned char seq_nt16_table[256];

/*! @abstract Table for converting a 4-bit encoded nucleotide to a letter. */
extern const char seq_nt16_str[];

#ifdef __cplusplus
extern "C" {
#endif

/*!
  @abstract  Get the htslib version number
  @return    For released versions, a string like "N.N[.N]"; or git describe
  output if using a library built within a Git repository.
*/
const char *hts_version(void);

/*!
  @abstract       Open a SAM/BAM/CRAM/VCF/BCF/etc file
  @param fn       The file name or "-" for stdin/stdout
  @param mode     Mode matching /[rwa][bcuz0-9]+/
  @discussion
      With 'r' opens for reading; any further format mode letters are ignored
      as the format is detected by checking the first few bytes or BGZF blocks
      of the file.  With 'w' or 'a' opens for writing or appending, with format
      specifier letters:
        b  binary format (BAM, BCF, etc) rather than text (SAM, VCF, etc)
        c  CRAM format
        u  uncompressed
        z  compressed
        [0-9]  zlib compression level
      Note that there is a distinction between 'u' and '0': the first yields
      plain uncompressed output whereas the latter outputs uncompressed data
      wrapped in the zlib format.
  @example
      [rw]b .. compressed BCF, BAM, FAI
      [rw]u .. uncompressed BCF
      [rw]z .. compressed VCF
      [rw]  .. uncompressed VCF
*/
htsFile *hts_open(const char *fn, const char *mode);

/*!
  @abstract  Close a file handle, flushing buffered data for output streams
  @param fp  The file handle to be closed
  @return    0 for success, or negative if an error occurred.
*/
int hts_close(htsFile *fp);

int hts_getline(htsFile *fp, int delimiter, kstring_t *str);
char **hts_readlines(const char *fn, int *_n);
/*!
    @abstract       Parse comma-separated list or read list from a file
    @param list     File name or comma-separated list
    @param is_file
    @param _n       Size of the output array (number of items read)
    @return         NULL on failure or pointer to newly allocated array of
                    strings
*/
char **hts_readlist(const char *fn, int is_file, int *_n);

/*!
  @abstract  Create extra threads to aid compress/decompression for this file
  @param fp  The file handle
  @param n   The number of worker threads to create
  @return    0 for success, or negative if an error occurred.
  @notes     THIS THREADING API IS LIKELY TO CHANGE IN FUTURE.
*/
int hts_set_threads(htsFile *fp, int n);

/*!
  @abstract  Set .fai filename for a file opened for reading
  @return    0 for success, negative on failure
  @discussion
      Called before *_hdr_read(), this provides the name of a .fai file
      used to provide a reference list if the htsFile contains no @SQ headers.
*/
int hts_set_fai_filename(htsFile *fp, const char *fn_aux);

#ifdef __cplusplus
}
#endif

/************
 * Indexing *
 ************/

/*!
These HTS_IDX_* macros are used as special tid values for hts_itr_query()/etc,
producing iterators operating as follows:
 - HTS_IDX_NOCOOR iterates over unmapped reads sorted at the end of the file
 - HTS_IDX_START  iterates over the entire file
 - HTS_IDX_REST   iterates from the current position to the end of the file
 - HTS_IDX_NONE   always returns "no more alignment records"
When one of these special tid values is used, beg and end are ignored.
When REST or NONE is used, idx is also ignored and may be NULL.
*/
#define HTS_IDX_NOCOOR (-2)
#define HTS_IDX_START  (-3)
#define HTS_IDX_REST   (-4)
#define HTS_IDX_NONE   (-5)

#define HTS_FMT_CSI 0
#define HTS_FMT_BAI 1
#define HTS_FMT_TBI 2
#define HTS_FMT_CRAI 3

struct __hts_idx_t;
typedef struct __hts_idx_t hts_idx_t;

typedef struct {
    uint64_t u, v;
} hts_pair64_t;

typedef int hts_readrec_func(BGZF *fp, void *data, void *r, int *tid, int *beg, int *end);

typedef struct {
    uint32_t read_rest:1, finished:1, dummy:29;
    int tid, beg, end, n_off, i;
    uint64_t curr_off;
    hts_pair64_t *off;
    hts_readrec_func *readrec;
    struct {
        int n, m;
        int *a;
    } bins;
} hts_itr_t;

#ifdef __cplusplus
extern "C" {
#endif

    #define hts_bin_first(l) (((1<<(((l)<<1) + (l))) - 1) / 7)
    #define hts_bin_parent(l) (((l) - 1) >> 3)

    hts_idx_t *hts_idx_init(int n, int fmt, uint64_t offset0, int min_shift, int n_lvls);
    void hts_idx_destroy(hts_idx_t *idx);
    int hts_idx_push(hts_idx_t *idx, int tid, int beg, int end, uint64_t offset, int is_mapped);
    void hts_idx_finish(hts_idx_t *idx, uint64_t final_offset);

    void hts_idx_save(const hts_idx_t *idx, const char *fn, int fmt);
    hts_idx_t *hts_idx_load(const char *fn, int fmt);

    uint8_t *hts_idx_get_meta(hts_idx_t *idx, int *l_meta);
    void hts_idx_set_meta(hts_idx_t *idx, int l_meta, uint8_t *meta, int is_copy);

    int hts_idx_get_stat(const hts_idx_t* idx, int tid, uint64_t* mapped, uint64_t* unmapped);
    uint64_t hts_idx_get_n_no_coor(const hts_idx_t* idx);

    const char *hts_parse_reg(const char *s, int *beg, int *end);
    hts_itr_t *hts_itr_query(const hts_idx_t *idx, int tid, int beg, int end, hts_readrec_func *readrec);
    void hts_itr_destroy(hts_itr_t *iter);

    typedef int (*hts_name2id_f)(void*, const char*);
    typedef const char *(*hts_id2name_f)(void*, int);
    typedef hts_itr_t *hts_itr_query_func(const hts_idx_t *idx, int tid, int beg, int end, hts_readrec_func *readrec);

    hts_itr_t *hts_itr_querys(const hts_idx_t *idx, const char *reg, hts_name2id_f getid, void *hdr, hts_itr_query_func *itr_query, hts_readrec_func *readrec);
    int hts_itr_next(BGZF *fp, hts_itr_t *iter, void *r, void *data);
    const char **hts_idx_seqnames(const hts_idx_t *idx, int *n, hts_id2name_f getid, void *hdr); // free only the array, not the values

    /**
     * hts_file_type() - Convenience function to determine file type
     * @fname: the file name
     *
     * Returns one of the FT_* defines.
     *
     * This function was added in order to avoid the need for excessive command
     * line switches.
     */
    #define FT_UNKN   0
    #define FT_GZ     1
    #define FT_VCF    2
    #define FT_VCF_GZ (FT_GZ|FT_VCF)
    #define FT_BCF    (1<<2)
    #define FT_BCF_GZ (FT_GZ|FT_BCF)
    #define FT_STDIN  (1<<3)
    int hts_file_type(const char *fname);


#ifdef __cplusplus
}
#endif

static inline int hts_reg2bin(int64_t beg, int64_t end, int min_shift, int n_lvls)
{
    int l, s = min_shift, t = ((1<<((n_lvls<<1) + n_lvls)) - 1) / 7;
    for (--end, l = n_lvls; l > 0; --l, s += 3, t -= 1<<((l<<1)+l))
        if (beg>>s == end>>s) return t + (beg>>s);
    return 0;
}

static inline int hts_bin_bot(int bin, int n_lvls)
{
    int l, b;
    for (l = 0, b = bin; b; ++l, b = hts_bin_parent(b)); // compute the level of bin
    return (bin - hts_bin_first(l)) << (n_lvls - l) * 3;
}

/**************
 * Endianness *
 **************/

static inline int ed_is_big(void)
{
    long one= 1;
    return !(*((char *)(&one)));
}
static inline uint16_t ed_swap_2(uint16_t v)
{
    return (uint16_t)(((v & 0x00FF00FFU) << 8) | ((v & 0xFF00FF00U) >> 8));
}
static inline void *ed_swap_2p(void *x)
{
<<<<<<< HEAD
	ua_write2((uint16_t*)x, ed_swap_2(ua_read2((uint16_t*)x)));
	return x;
=======
    *(uint16_t*)x = ed_swap_2(*(uint16_t*)x);
    return x;
>>>>>>> 56d50b27
}
static inline uint32_t ed_swap_4(uint32_t v)
{
    v = ((v & 0x0000FFFFU) << 16) | (v >> 16);
    return ((v & 0x00FF00FFU) << 8) | ((v & 0xFF00FF00U) >> 8);
}
static inline void *ed_swap_4p(void *x)
{
<<<<<<< HEAD
	ua_write4((uint32_t*)x, ed_swap_4(ua_read4((uint32_t*)x)));
	return x;
=======
    *(uint32_t*)x = ed_swap_4(*(uint32_t*)x);
    return x;
>>>>>>> 56d50b27
}
static inline uint64_t ed_swap_8(uint64_t v)
{
    v = ((v & 0x00000000FFFFFFFFLLU) << 32) | (v >> 32);
    v = ((v & 0x0000FFFF0000FFFFLLU) << 16) | ((v & 0xFFFF0000FFFF0000LLU) >> 16);
    return ((v & 0x00FF00FF00FF00FFLLU) << 8) | ((v & 0xFF00FF00FF00FF00LLU) >> 8);
}
static inline void *ed_swap_8p(void *x)
{
<<<<<<< HEAD
	ua_write8((uint64_t*)x, ed_swap_8(ua_read8((uint64_t*)x)));
	return x;
=======
    *(uint64_t*)x = ed_swap_8(*(uint64_t*)x);
    return x;
>>>>>>> 56d50b27
}

#endif<|MERGE_RESOLUTION|>--- conflicted
+++ resolved
@@ -513,13 +513,8 @@
 }
 static inline void *ed_swap_2p(void *x)
 {
-<<<<<<< HEAD
-	ua_write2((uint16_t*)x, ed_swap_2(ua_read2((uint16_t*)x)));
-	return x;
-=======
-    *(uint16_t*)x = ed_swap_2(*(uint16_t*)x);
+    ua_write2((uint16_t*)x, ed_swap_2(ua_read2((uint16_t*)x)));
     return x;
->>>>>>> 56d50b27
 }
 static inline uint32_t ed_swap_4(uint32_t v)
 {
@@ -528,13 +523,8 @@
 }
 static inline void *ed_swap_4p(void *x)
 {
-<<<<<<< HEAD
-	ua_write4((uint32_t*)x, ed_swap_4(ua_read4((uint32_t*)x)));
-	return x;
-=======
-    *(uint32_t*)x = ed_swap_4(*(uint32_t*)x);
+    ua_write4((uint32_t*)x, ed_swap_4(ua_read4((uint32_t*)x)));
     return x;
->>>>>>> 56d50b27
 }
 static inline uint64_t ed_swap_8(uint64_t v)
 {
@@ -544,13 +534,8 @@
 }
 static inline void *ed_swap_8p(void *x)
 {
-<<<<<<< HEAD
-	ua_write8((uint64_t*)x, ed_swap_8(ua_read8((uint64_t*)x)));
-	return x;
-=======
-    *(uint64_t*)x = ed_swap_8(*(uint64_t*)x);
+    ua_write8((uint64_t*)x, ed_swap_8(ua_read8((uint64_t*)x)));
     return x;
->>>>>>> 56d50b27
 }
 
 #endif