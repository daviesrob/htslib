--- conflicted
+++ resolved
@@ -44,7 +44,6 @@
 
 void bcf_hdr_parse_sample_line(bcf_hdr_t *h, const char *str)
 {
-<<<<<<< HEAD
     int i = 0;
     const char *p, *q;
     vdict_t *d = (vdict_t*)h->dict[BCF_DT_ID];
@@ -62,72 +61,6 @@
         if (*q == 0 || *q == '\n') break;
         p = q + 1;
     }
-=======
-	khint_t k;
-	if (*str != '#') return -1;
-	if (str[1] == '#') {
-		uint32_t info;
-		int len, ret, id_beg, id_end;
-		char *s;
-
-		len = bcf_hdr_parse_line2(str, &info, &id_beg, &id_end);
-		if (len < 0) return -1;
-		s = (char*)malloc(id_end - id_beg + 1);
-		strncpy(s, str + id_beg, id_end - id_beg);
-		s[id_end - id_beg] = 0;
-		if (len > 0) { // a contig line
-			vdict_t *d = (vdict_t*)h->dict[BCF_DT_CTG];
-			k = kh_put(vdict, d, s, &ret);
-			if (ret == 0) {
-				if (hts_verbose >= 2)
-					fprintf(stderr, "[W::%s] Duplicated contig name '%s'. Skipped.\n", __func__, s);
-				free(s);
-			} else {
-				kh_val(d, k) = bcf_idinfo_def;
-				kh_val(d, k).id = kh_size(d) - 1;
-				kh_val(d, k).info[0] = len;
-			}
-		} else { // a FILTER/INFO/FORMAT line
-			vdict_t *d = (vdict_t*)h->dict[BCF_DT_ID];
-			k = kh_put(vdict, d, s, &ret);
-			if (ret) { // absent from the dict
-				kh_val(d, k) = bcf_idinfo_def;
-				kh_val(d, k).info[info&0xf] = info;
-				kh_val(d, k).id = kh_size(d) - 1;
-			} else {
-				kh_val(d, k).info[info&0xf] = info;
-				free(s);
-			}
-		}
-	} else {
-		int i = 0;
-		const char *p, *q;
-		vdict_t *d = (vdict_t*)h->dict[BCF_DT_ID];
-		// add samples
-		d = (vdict_t*)h->dict[BCF_DT_SAMPLE];
-		for (p = q = str;; ++q) {
-			int ret;
-			if (*q != '\t' && *q != 0) continue;
-			if (++i > 9) {
-				char *s;
-				s = (char*)malloc(q - p + 1);
-				strncpy(s, p, q - p);
-				s[q - p] = 0;
-				k = kh_put(vdict, d, s, &ret);
-				if (ret) { // absent
-					kh_val(d, k) = bcf_idinfo_def;
-					kh_val(d, k).id = kh_size(d) - 1;
-				} else {
-					if (hts_verbose >= 2)
-						fprintf(stderr, "[W::%s] Duplicated sample name '%s'. Skipped.\n", __func__, s);
-				}
-			}
-			if (*q == 0) break;
-			p = q + 1;
-		}
-	}
-	return 0;
->>>>>>> b6ebfdb8
 }
 
 int bcf_hdr_sync(bcf_hdr_t *h)
@@ -150,7 +83,6 @@
 
 void bcf_hrec_destroy(bcf_hrec_t *hrec)
 {
-<<<<<<< HEAD
     free(hrec->key);
     if ( hrec->value ) free(hrec->value);
     int i;
@@ -471,46 +403,6 @@
 }
 
 
-=======
-	char *p, *q;
-	bcf_hdr_parse1(h, "##FILTER=<ID=PASS,Description=\"All filters passed\">"); // add PASS before anything else
-	for (p = q = h->text;; ++q) {
-		int c;
-		if (*q != '\n' && *q != 0) continue;
-		c = *q; *q = 0;
-		bcf_hdr_parse1(h, p);
-		*q = c;
-		if (*q == 0) break;
-		p = q + 1;
-	}
-	bcf_hdr_sync(h);
-	return 0;
-}
-
-int bcf_hdr_append(bcf_hdr_t *h, const char *line)
-{
-	int len, i;
-	len = strlen(line);
-	if (line[len - 1] == '\n') --len;
-	if (h->m_text < h->l_text + len + 1) {
-		h->m_text = h->l_text + len + 1;
-		kroundup32(h->m_text);
-		h->text = (char*)realloc(h->text, h->m_text);
-	}
-	for (i = h->l_text - 1; i >= 0; --i)
-		if (h->text[i] == '#' && (i == 0 || h->text[i-1] == '\n'))
-			break;
-	if (i < 0) return -1; // no #CHROM line
-	memmove(&h->text[i+len+1], &h->text[i], h->l_text - i);
-	memcpy(&h->text[i], line, len);
-	h->text[i+len] = '\n';
-	h->l_text += len;
-	bcf_hdr_parse1(h, line);
-	bcf_hdr_sync(h);
-	return 0;
-}
-
->>>>>>> b6ebfdb8
 /**********************
  *** BCF header I/O ***
  **********************/
@@ -558,7 +450,6 @@
 		return 0;
 	}
 	bgzf_read(fp, &h->l_text, 4);
-	h->m_text = h->l_text;
 	h->text = (char*)malloc(h->l_text);
 	bgzf_read(fp, h->text, h->l_text);
 	bcf_hdr_parse(h);
@@ -651,7 +542,6 @@
 
 bcf_hdr_t *vcf_hdr_read(htsFile *fp)
 {
-<<<<<<< HEAD
 	if (fp->is_bin) 
         return bcf_hdr_read((BGZF*)fp->fp);
 
@@ -795,53 +685,6 @@
         assert(names[tid]);
     *n = m;
     return names;
-=======
-	if (!fp->is_bin) {
-		kstring_t txt, *s = &fp->line;
-		bcf_hdr_t *h;
-		h = bcf_hdr_init();
-		txt.l = txt.m = 0; txt.s = 0;
-		while (hts_getline(fp, KS_SEP_LINE, s) >= 0) {
-			if (s->l == 0) continue;
-			if (s->s[0] != '#') {
-				if (hts_verbose >= 2)
-					fprintf(stderr, "[E::%s] no sample line\n", __func__);
-				free(txt.s);
-				bcf_hdr_destroy(h);
-				return 0;
-			}
-			if (s->s[1] != '#' && fp->fn_aux) { // insert contigs here
-				int dret;
-				gzFile f;
-				kstream_t *ks;
-				kstring_t tmp;
-				tmp.l = tmp.m = 0; tmp.s = 0;
-				f = gzopen(fp->fn_aux, "r");
-				ks = ks_init(f);
-				while (ks_getuntil(ks, 0, &tmp, &dret) >= 0) {
-					int c;
-					kputs("##contig=<ID=", &txt); kputs(tmp.s, &txt);
-					ks_getuntil(ks, 0, &tmp, &dret);
-					kputs(",length=", &txt); kputw(atol(tmp.s), &txt);
-					kputsn(">\n", 2, &txt);
-					if (dret != '\n')
-						while ((c = ks_getc(ks)) != '\n' && c != -1); // skip the rest of the line
-				}
-				free(tmp.s);
-				ks_destroy(ks);
-				gzclose(f);
-			}
-			kputsn(s->s, s->l, &txt);
-			if (s->s[1] != '#') break;
-			kputc('\n', &txt);
-		}
-		h->l_text = txt.l + 1; // including NULL
-		h->m_text = txt.m;
-		h->text = txt.s;
-		bcf_hdr_parse(h);
-		return h;
-	} else return bcf_hdr_read((BGZF*)fp->fp);
->>>>>>> b6ebfdb8
 }
 
 void vcf_hdr_write(htsFile *fp, const bcf_hdr_t *h)
@@ -1331,7 +1174,6 @@
 	if (which & BCF_UN_FLT) which |= BCF_UN_STR;
 	if (which & BCF_UN_INFO) which |= BCF_UN_SHR;
 	if ((which&BCF_UN_STR) && !(b->unpacked&BCF_UN_STR)) { // ID
-<<<<<<< HEAD
         kstring_t tmp;
         tmp.l = 0; tmp.m = d->m_str; tmp.s = d->id;
         ptr = bcf_fmt_sized_array(&tmp, ptr); kputc('\0', &tmp);
@@ -1351,24 +1193,6 @@
         d->var_type = -1;
         b->unpack_ptr = ptr;
         b->unpacked |= BCF_UN_STR;
-=======
-		kstring_t tmp;
-		tmp.l = 0; tmp.m = d->m_str; tmp.s = d->id;
-		ptr = bcf_fmt_sized_array(&tmp, ptr); kputc('\0', &tmp);
-		// REF and ALT
-		offset = (int*)alloca(b->n_allele * sizeof(int));
-		for (i = 0; i < b->n_allele; ++i) {
-			offset[i] = tmp.l;
-			ptr = bcf_fmt_sized_array(&tmp, ptr);
-			kputc('\0', &tmp);
-		}
-		hts_expand(char*, b->n_allele, d->m_allele, d->allele); // NM: hts_expand() is a macro
-		for (i = 0; i < b->n_allele; ++i)
-			d->allele[i] = tmp.s + offset[i];
-		d->m_str = tmp.m; d->id = tmp.s; // write tmp back
-		b->unpack_ptr = ptr;
-		b->unpacked |= BCF_UN_STR;
->>>>>>> b6ebfdb8
 	}
 	if ((which&BCF_UN_FLT) && !(b->unpacked&BCF_UN_FLT)) { // FILTER
 		ptr = b->unpack_ptr;
