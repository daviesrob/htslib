/*  test/sam.c -- SAM/BAM/CRAM API test cases.

    Copyright (C) 2014 Genome Research Ltd.

    Author: John Marshall <jm18@sanger.ac.uk>

Permission is hereby granted, free of charge, to any person obtaining a copy
of this software and associated documentation files (the "Software"), to deal
in the Software without restriction, including without limitation the rights
to use, copy, modify, merge, publish, distribute, sublicense, and/or sell
copies of the Software, and to permit persons to whom the Software is
furnished to do so, subject to the following conditions:

The above copyright notice and this permission notice shall be included in
all copies or substantial portions of the Software.

THE SOFTWARE IS PROVIDED "AS IS", WITHOUT WARRANTY OF ANY KIND, EXPRESS OR
IMPLIED, INCLUDING BUT NOT LIMITED TO THE WARRANTIES OF MERCHANTABILITY,
FITNESS FOR A PARTICULAR PURPOSE AND NONINFRINGEMENT. IN NO EVENT SHALL
THE AUTHORS OR COPYRIGHT HOLDERS BE LIABLE FOR ANY CLAIM, DAMAGES OR OTHER
LIABILITY, WHETHER IN AN ACTION OF CONTRACT, TORT OR OTHERWISE, ARISING
FROM, OUT OF OR IN CONNECTION WITH THE SOFTWARE OR THE USE OR OTHER
DEALINGS IN THE SOFTWARE.  */

#include <stdarg.h>
#include <stdio.h>
#include <stdlib.h>
#include <string.h>
#include <math.h>

#include "htslib/sam.h"
#include "htslib/kstring.h"
#include "cram/os.h"

int status;

static void fail(const char *fmt, ...)
{
    va_list args;

    fprintf(stderr, "Failed: ");
    va_start(args, fmt);
    vfprintf(stderr, fmt, args);
    va_end(args);
    fprintf(stderr, "\n");

    status = EXIT_FAILURE;
}

uint8_t *check_bam_aux_get(const bam1_t *aln, const char *tag, char type)
{
    uint8_t *p = bam_aux_get(aln, tag);
    if (p) {
        if (*p == type) return p;
        else fail("%s field of type '%c', expected '%c'\n", tag, *p, type);
    }
    else fail("can't find %s field\n", tag);

    return NULL;
}

#define PI 3.141592653589793
#define E  2.718281828459045
#define HELLO "Hello, world!"
#define BEEF "DEADBEEF"

#define str(x) #x
#define xstr(x) str(x)

static int aux_fields1(void)
{
    static const char sam[] = "data:"
"@SQ\tSN:one\tLN:1000\n"
"@SQ\tSN:two\tLN:500\n"
"r1\t0\tone\t500\t20\t8M\t*\t0\t0\tATGCATGC\tqqqqqqqq\tXA:A:k\tXi:i:37\tXf:f:" xstr(PI) "\tXd:d:" xstr(E) "\tXZ:Z:" HELLO "\tXH:H:" BEEF "\tXB:B:c,-2,0,+2\tZZ:i:1000000\n";

    // Canonical form of the alignment record above, as output by sam_format1()
    static const char r1[] = "r1\t0\tone\t500\t20\t8M\t*\t0\t0\tATGCATGC\tqqqqqqqq\tXA:A:k\tXi:i:37\tXf:f:3.14159\tXd:d:2.71828\tXZ:Z:" HELLO "\tXH:H:" BEEF "\tXB:B:c,-2,0,2\tZZ:i:1000000";

    samFile *in = sam_open(sam, "r");
    bam_hdr_t *header = sam_hdr_read(in);
    bam1_t *aln = bam_init1();
    uint8_t *p;
    uint32_t n;
    kstring_t ks = { 0, 0, NULL };

    if (sam_read1(in, header, aln) >= 0) {
        if ((p = check_bam_aux_get(aln, "XA", 'A')) && bam_aux2A(p) != 'k')
            fail("XA field is '%c', expected 'k'", bam_aux2A(p));

        if ((p = check_bam_aux_get(aln, "Xi", 'C')) && bam_aux2i(p) != 37)
            fail("Xi field is %d, expected 37", bam_aux2i(p));

        if ((p = check_bam_aux_get(aln, "Xf", 'f')) && fabs(bam_aux2f(p) - PI) > 1E-6)
            fail("Xf field is %.12f, expected pi", bam_aux2f(p));

        if ((p = check_bam_aux_get(aln, "Xd", 'd')) && fabs(bam_aux2f(p) - E) > 1E-6)
            fail("Xf field is %.12f, expected e", bam_aux2f(p));

        if ((p = check_bam_aux_get(aln, "XZ", 'Z')) && strcmp(bam_aux2Z(p), HELLO) != 0)
            fail("XZ field is \"%s\", expected \"%s\"", bam_aux2Z(p), HELLO);

        if ((p = check_bam_aux_get(aln, "XH", 'H')) && strcmp(bam_aux2Z(p), BEEF) != 0)
            fail("XH field is \"%s\", expected \"%s\"", bam_aux2Z(p), BEEF);

        // TODO Invent and use bam_aux2B()
<<<<<<< HEAD
#ifdef SP_LITTLE_ENDIAN
        if ((p = check_bam_aux_get(aln, "XB", 'B')) && memcmp(p, "Bc\3\0\0\0\xfe\x00\x02", 9) != 0)
#elif defined SP_BIG_ENDIAN
        if ((p = check_bam_aux_get(aln, "XB", 'B')) && memcmp(p, "Bc\0\0\0\3\xfe\x00\x02", 9) != 0)
#endif
=======
        if ((p = check_bam_aux_get(aln, "XB", 'B')) && ! (memcmp(p, "Bc", 2) == 0 && (memcpy(&n, p+2, 4), n) == 3 && memcmp(p+6, "\xfe\x00\x02", 3) == 0))
>>>>>>> 56d50b27
            fail("XB field is %c,..., expected c,-2,0,+2", p[1]);

        if ((p = check_bam_aux_get(aln, "ZZ", 'I')) && bam_aux2i(p) != 1000000)
            fail("ZZ field is %d, expected 1000000", bam_aux2i(p));

        if (sam_format1(header, aln, &ks) < 0)
            fail("can't format record");

        if (strcmp(ks.s, r1) != 0)
            fail("record formatted incorrectly: \"%s\"", ks.s);

        free(ks.s);
    }
    else fail("can't read record");

    bam_destroy1(aln);
    bam_hdr_destroy(header);
    sam_close(in);

    return 1;
}

static void iterators1(void)
{
    hts_itr_destroy(sam_itr_queryi(NULL, HTS_IDX_REST, 0, 0));
    hts_itr_destroy(sam_itr_queryi(NULL, HTS_IDX_NONE, 0, 0));
}

int main(void)
{
    status = EXIT_SUCCESS;

    aux_fields1();
    iterators1();

    return status;
}<|MERGE_RESOLUTION|>--- conflicted
+++ resolved
@@ -30,7 +30,6 @@
 
 #include "htslib/sam.h"
 #include "htslib/kstring.h"
-#include "cram/os.h"
 
 int status;
 
@@ -104,15 +103,7 @@
             fail("XH field is \"%s\", expected \"%s\"", bam_aux2Z(p), BEEF);
 
         // TODO Invent and use bam_aux2B()
-<<<<<<< HEAD
-#ifdef SP_LITTLE_ENDIAN
-        if ((p = check_bam_aux_get(aln, "XB", 'B')) && memcmp(p, "Bc\3\0\0\0\xfe\x00\x02", 9) != 0)
-#elif defined SP_BIG_ENDIAN
-        if ((p = check_bam_aux_get(aln, "XB", 'B')) && memcmp(p, "Bc\0\0\0\3\xfe\x00\x02", 9) != 0)
-#endif
-=======
         if ((p = check_bam_aux_get(aln, "XB", 'B')) && ! (memcmp(p, "Bc", 2) == 0 && (memcpy(&n, p+2, 4), n) == 3 && memcmp(p+6, "\xfe\x00\x02", 3) == 0))
->>>>>>> 56d50b27
             fail("XB field is %c,..., expected c,-2,0,+2", p[1]);
 
         if ((p = check_bam_aux_get(aln, "ZZ", 'I')) && bam_aux2i(p) != 1000000)
