Noteworthy changes in release 1.4

* Incompatible changes: several functions and data types have been changed
  in this release, and the shared library soversion has been bumped to 2.
  - bam_pileup1_t has an additional field (which holds user data)
  - bam1_core_t has been modified to allow for >64K CIGAR operations
    and (along with bam1_t) so that CIGAR entries are aligned in memory
  - hopen() has vararg arguments for setting URL scheme-dependent options
  - the various tbx_conf_* presets are now const

* New errmod_cal(), probaln_glocal(), sam_cap_mapq(), and sam_prob_realn()
  functions, previously internal to SAMtools, have been added to HTSlib.

<<<<<<< HEAD
* S3 file access now also supports the "host_base" setting in the
  $HOME/.s3cfg configuration file.
=======
* Files can now be accessed via Google Cloud Storage using gs: URLs, when
  HTSlib is configured to use libcurl for network file access rather than
  the included basic knetfile networking.
>>>>>>> 63fe9d14

* Data URLs ("data:,text") now follow the standard RFC 2397 format and may
  be base64-encoded (when written as "data:;base64,text") or may include
  percent-encoded characters.  HTSlib's previous over-simplified "data:text"
  format is no longer supported -- you will need to add an initial comma.

* The iRODS file access plugin has been moved to a separate repository.
  Configure no longer has a --with-irods option; instead build the plugin
  found at <https://github.com/samtools/htslib-plugins>.


Noteworthy changes in release 1.3.2  (13 September 2016)

* Corrected bin calculation when converting directly from CRAM to BAM.
  Previously a small fraction of converted reads would fail Picard's
  validation with "bin field of BAM record does not equal value computed"
  (SAMtools issue #574).

* Plugins can now signal to HTSlib which of RTLD_LOCAL and RTLD_GLOBAL
  they wish to be opened with -- previously they were always RTLD_LOCAL.


Noteworthy changes in release 1.3.1  (22 April 2016)

* Improved error checking and reporting, especially of I/O errors when
  writing output files (#17, #315, PR #271, PR #317).

* Build fixes for 32-bit systems; be sure to run configure to enable
  large file support and access to 2GiB+ files.

* Numerous VCF parsing fixes (#321, #322, #323, #324, #325; PR #370).
  Particular thanks to Kostya Kortchinsky of the Google Security Team
  for testing and numerous input parsing bug reports.

* HTSlib now prints an informational message when initially creating a
  CRAM reference cache in the default location under your $HOME directory.
  (No message is printed if you are using $REF_CACHE to specify a location.)

* Avoided rare race condition when caching downloaded CRAM reference sequence
  files, by using distinctive names for temporary files (in addition to O_EXCL,
  which has always been used).  Occasional corruption would previously occur
  when multiple tools were simultaneously caching the same reference sequences
  on an NFS filesystem that did not support O_EXCL (PR #320).

* Prevented race condition in file access plugin loading (PR #341).

* Fixed mpileup memory leak, so no more "[bam_plp_destroy] memory leak [...]
  Continue anyway" warning messages (#299).

* Various minor CRAM fixes.

* Fixed documentation problems #348 and #358.


Noteworthy changes in release 1.3  (15 December 2015)

* Files can now be accessed via HTTPS and Amazon S3 in addition to HTTP
  and FTP, when HTSlib is configured to use libcurl for network file access
  rather than the included basic knetfile networking.

* HTSlib can be built to use remote access hFILE backends (such as iRODS
  and libcurl) via a plugin mechanism.  This allows other backends to be
  easily added and facilitates building tools that use HTSlib, as they
  don't need to be linked with the backends' various required libraries.

* When writing CRAM output, sam_open() etc now default to writing CRAM v3.0
  rather than v2.1.

* fai_build() and samtools faidx now accept initial whitespace in ">"
  headers (e.g., "> chr1 description" is taken to refer to "chr1").

* tabix --only-header works again (was broken in 1.2.x; #249).

* HTSlib's configure script and Makefile now fully support the standard
  convention of allowing CC/CPPFLAGS/CFLAGS/LDFLAGS/LIBS to be overridden
  as needed.  Previously the Makefile listened to $(LDLIBS) instead; if you
  were overriding that, you should now override LIBS rather than LDLIBS.

* Fixed bugs #168, #172, #176, #197, #206, #225, #245, #265, #295, and #296.


Noteworthy changes in release 1.2.1  (3 February 2015)

* Reinstated hts_file_type() and FT_* macros, which were available until 1.1
  but briefly removed in 1.2.  This function is deprecated and will be removed
  in a future release -- you should use hts_detect_format() etc instead


Noteworthy changes in release 1.2  (2 February 2015)

* HTSlib now has a configure script which checks your build environment
  and allows for selection of optional extras.  See INSTALL for details

* By default, reference sequences are fetched from the EBI CRAM Reference
  Registry and cached in your $HOME cache directory.  This behaviour can
  be controlled by setting REF_PATH and REF_CACHE enviroment variables
  (see the samtools(1) man page for details)

* Numerous CRAM improvements:
  - Support for CRAM v3.0, an upcoming revision to CRAM supporting
    better compression and per-container checksums
  - EOF checking for v2.1 and v3.0 (similar to checking BAM EOF blocks)
  - Non-standard values for PNEXT and TLEN fields are now preserved
  - hts_set_fai_filename() now provides a reference file when encoding
  - Generated read names are now numbered from 1, rather than being
    labelled 'slice:record-in-slice'
  - Multi-threading and speed improvements

* New htsfile command for identifying file formats, and corresponding
  file format detection APIs

* New tabix --regions FILE, --targets FILE options for filtering via BED files

* Optional iRODS file access, disabled by default.  Configure with --with-irods
  to enable accessing iRODS data objects directly via 'irods:DATAOBJ'

* All occurences of 2^29 in the source have been eliminated, so indexing
  and querying against reference sequences larger than 512Mbp works (when
  using CSI indices)

* Support for plain GZIP compression in various places

* VCF header editing speed improvements

* Added seq_nt16_int[] (equivalent to the samtools API's bam_nt16_nt4_table)

* Reinstated faidx_fetch_nseq(), which was accidentally removed from 1.1.
  Now faidx_fetch_nseq() and faidx_nseq() are equivalent; eventually
  faidx_fetch_nseq() will be deprecated and removed [#156]

* Fixed bugs #141, #152, #155, #158, #159, and various memory leaks<|MERGE_RESOLUTION|>--- conflicted
+++ resolved
@@ -11,14 +11,12 @@
 * New errmod_cal(), probaln_glocal(), sam_cap_mapq(), and sam_prob_realn()
   functions, previously internal to SAMtools, have been added to HTSlib.
 
-<<<<<<< HEAD
-* S3 file access now also supports the "host_base" setting in the
-  $HOME/.s3cfg configuration file.
-=======
 * Files can now be accessed via Google Cloud Storage using gs: URLs, when
   HTSlib is configured to use libcurl for network file access rather than
   the included basic knetfile networking.
->>>>>>> 63fe9d14
+
+* S3 file access now also supports the "host_base" setting in the
+  $HOME/.s3cfg configuration file.
 
 * Data URLs ("data:,text") now follow the standard RFC 2397 format and may
   be base64-encoded (when written as "data:;base64,text") or may include
